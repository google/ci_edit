# Copyright 2016 Google Inc.
#
# Licensed under the Apache License, Version 2.0 (the "License");
# you may not use this file except in compliance with the License.
# You may obtain a copy of the License at
#
#     http://www.apache.org/licenses/LICENSE-2.0
#
# Unless required by applicable law or agreed to in writing, software
# distributed under the License is distributed on an "AS IS" BASIS,
# WITHOUT WARRANTIES OR CONDITIONS OF ANY KIND, either express or implied.
# See the License for the specific language governing permissions and
# limitations under the License.

import cProfile
import pstats
import cPickle as pickle
import curses
import locale
import io
import os
import StringIO
import sys
import time
import traceback

import app.background
import app.curses_util
import app.help
import app.history
import app.log
import app.prefs
import app.program_window
import app.window


userConsoleMessage = None
def userMessage(*args):
  global userConsoleMessage
  if not userConsoleMessage:
    userConsoleMessage = ''
  args = [str(i) for i in args]
  userConsoleMessage += unicode(' '.join(args) + '\n')


class CiProgram:
  """This is the main editor program. It holds top level information and runs
  the main loop. The CiProgram is intended as a singleton.
  The program interacts with a single top-level ProgramWindow."""
  def __init__(self, cursesScreen):
    self.clicks = 0
    self.debugMouseEvent = (0, 0, 0, 0, 0)
    self.exiting = False
    self.cursesScreen = cursesScreen
    self.ch = 0
    curses.mousemask(-1)
    curses.mouseinterval(0)
    # Enable mouse tracking in xterm.
    sys.stdout.write('\033[?1002;h\n')
    #sys.stdout.write('\033[?1005;h\n')
    curses.meta(1)
    # Access ^c before shell does.
    curses.raw()
    # Enable Bracketed Paste Mode.
    sys.stdout.write('\033[?2004;h\n')
    #curses.start_color()
    curses.use_default_colors()
    if 0:
      assert(curses.COLORS == 256)
      assert(curses.can_change_color() == 1)
      assert(curses.has_colors() == 1)
      app.log.detail("color_content:")
      for i in range(0, curses.COLORS):
        app.log.detail("color", i, ": ", curses.color_content(i))
      for i in range(16, curses.COLORS):
        curses.init_color(i, 500, 500, i * 787 % 1000)
      app.log.detail("color_content, after:")
      for i in range(0, curses.COLORS):
        app.log.detail("color", i, ": ", curses.color_content(i))
    if 1:
      #rows, cols = self.cursesScreen.getmaxyx()
      cursesWindow = self.cursesScreen
      cursesWindow.leaveok(1)  # Don't update cursor position.
      cursesWindow.scrollok(0)
      cursesWindow.timeout(10)
      cursesWindow.keypad(1)
      app.window.mainCursesWindow = cursesWindow
    self.zOrder = []

  def commandLoop(self):
    # Cache the thread setting.
    useBgThread = app.prefs.editor['useBgThread']
    # Track the time needed to handle commands and render the UI.
    # (A performance measurement).
    self.mainLoopTime = 0
    self.mainLoopTimePeak = 0
    cursesWindow = app.window.mainCursesWindow
    if app.prefs.startup['timeStartup']:
      # When running a timing of the application startup, push a CTRL_Q onto the
      # curses event messages to simulate a full startup with a GUI render.
      curses.ungetch(17)
    start = time.time()
    # The first render, to get something on the screen.
    if useBgThread:
<<<<<<< HEAD
      self.bg.put((self, [], None))
=======
      self.bg.put((self.programWindow, []))
>>>>>>> 47f32e97
    else:
      self.render()
    # This is the 'main loop'. Execution doesn't leave this loop until the
    # application is closing down.
    while not self.exiting:
      if useBgThread:
        while self.bg.hasMessage():
          frame, callerSemaphore = self.bg.get()
          if frame[0] == 'exception':
            for line in frame[1]:
              userMessage(line[:-1])
            self.exiting = True
            return
          if frame[0] == 'popup':
            self.changeFocusTo(self.inputWindow.popupWindow)
            callerSemaphore.release()
          else:
            self.refresh(frame[0], frame[1])
            if callerSemaphore:
              callerSemaphore.release()
      elif 1:
        frame = app.render.frame.grabFrame()
        self.refresh(frame[0], frame[1])
      else:
        profile = cProfile.Profile()
        profile.enable()
        self.refresh(frame[0], frame[1])
        profile.disable()
        output = StringIO.StringIO()
        stats = pstats.Stats(profile, stream=output).sort_stats('cumulative')
        stats.print_stats()
        app.log.info(output.getvalue())
      self.mainLoopTime = time.time() - start
      if self.mainLoopTime > self.mainLoopTimePeak:
        self.mainLoopTimePeak = self.mainLoopTime
      # Gather several commands into a batch before doing a redraw.
      # (A performance optimization).
      cmdList = []
      while not len(cmdList):
        for i in range(5):
          eventInfo = None
          if self.exiting:
            return
          ch = cursesWindow.getch()
          if ch == curses.ascii.ESC:
            # Some keys are sent from the terminal as a sequence of bytes
            # beginning with an Escape character. To help reason about these
            # events (and apply event handler callback functions) the sequence
            # is converted into tuple.
            keySequence = []
            n = cursesWindow.getch()
            while n != curses.ERR:
              keySequence.append(n)
              n = cursesWindow.getch()
            #app.log.info('sequence\n', keySequence)
            # Check for Bracketed Paste Mode begin.
            paste_begin = app.curses_util.BRACKETED_PASTE_BEGIN
            if tuple(keySequence[:len(paste_begin)]) == paste_begin:
              ch = app.curses_util.BRACKETED_PASTE
              keySequence = keySequence[len(paste_begin):]
              paste_end = (
                  curses.ascii.ESC,) + app.curses_util.BRACKETED_PASTE_END
              while tuple(keySequence[-len(paste_end):]) != paste_end:
                #app.log.info('waiting in paste mode')
                n = cursesWindow.getch()
                if n != curses.ERR:
                  keySequence.append(n)
              keySequence = keySequence[:-(len(paste_end))]
              #print 'keySequence', keySequence
              eventInfo = ''.join([chr(i) for i in keySequence])
            else:
              ch = tuple(keySequence)
            if not ch:
              # The sequence was empty, so it looks like this Escape wasn't
              # really the start of a sequence and is instead a stand-alone
              # Escape. Just forward the esc.
              ch = curses.ascii.ESC
          elif 160 <= ch < 257:
            # Start of utf-8 character.
            u = None
            if (ch & 0xe0) == 0xc0:
              # Two byte utf-8.
              b = cursesWindow.getch()
              u = (chr(ch) + chr(b)).decode("utf-8")
            elif (ch & 0xf0) == 0xe0:
              # Three byte utf-8.
              b = cursesWindow.getch()
              c = cursesWindow.getch()
              u = (chr(ch) + chr(b) + chr(c)).decode("utf-8")
            elif (ch & 0xf8) == 0xf0:
              # Four byte utf-8.
              b = cursesWindow.getch()
              c = cursesWindow.getch()
              d = cursesWindow.getch()
              u = (chr(ch) + chr(b) + chr(c) + chr(d)).decode("utf-8")
            assert u is not None
            eventInfo = u
            ch = app.curses_util.UNICODE_INPUT
          if ch == 0 and useBgThread:
            # bg response.
            while self.bg.hasMessage():
              frame, callerSemaphore = self.bg.get()
              if frame[0] == 'exception':
                for line in frame[1]:
                  userMessage(line[:-1])
                self.exiting = True
                return
              if frame[0] == 'popup':
                self.changeFocusTo(self.inputWindow.popupWindow)
                callerSemaphore.release()
              else:
                self.refresh(frame[0], frame[1])
                if callerSemaphore:
                  callerSemaphore.release()
          elif ch != curses.ERR:
            self.ch = ch
            if ch == curses.KEY_MOUSE:
              # On Ubuntu, Gnome terminal, curses.getmouse() may only be called
              # once for each KEY_MOUSE. Subsequent calls will throw an
              # exception. So getmouse is (only) called here and other parts of
              # the code use the eventInfo list instead of calling getmouse.
              self.debugMouseEvent = curses.getmouse()
              eventInfo = (self.debugMouseEvent, time.time())
            cmdList.append((ch, eventInfo))
      start = time.time()
      if len(cmdList):
        if useBgThread:
<<<<<<< HEAD
          self.bg.put((self, cmdList, None))
=======
          self.bg.put((self.programWindow, cmdList))
>>>>>>> 47f32e97
        else:
          self.programWindow.executeCommandList(cmdList)
          self.render()

  def startup(self):
    """A second init-like function. Called after command line arguments are
    parsed."""
<<<<<<< HEAD
    if self.showLogWindow:
      self.debugWindow = app.window.ViewWindow(self)
      self.debugUndoWindow = app.window.ViewWindow(self)
      self.logWindow = app.window.LogWindow(self)
    else:
      self.debugWindow = None
      self.debugUndoWindow = None
      self.logWindow = None
    self.paletteWindow = app.window.PaletteWindow(self)
    self.inputWindow = app.window.InputWindow(self)
    self.zOrder.append(self.inputWindow)
    if 1:
      self.fileManagerWindow = app.window.FileManagerWindow(self,
          self.inputWindow)
      self.zOrder.append(self.fileManagerWindow)
      self.inputWindow.show()
    self.layout()
    self.inputWindow.startup()

  def layout(self):
    """Arrange the debug, log, and input windows."""
    rows, cols = self.rows, self.cols
    #app.log.detail('layout', rows, cols)
    if self.showLogWindow:
      inputWidth = min(88, cols)
      debugWidth = max(cols - inputWidth - 1, 0)
      debugRows = 20
      self.debugWindow.reshape(debugRows, debugWidth, 0,
          inputWidth + 1)
      self.debugUndoWindow.reshape(rows - debugRows, debugWidth, debugRows,
          inputWidth + 1)
      self.logWindow.reshape(rows - debugRows, inputWidth, debugRows, 0)
      rows = debugRows
    else:
      inputWidth = cols
    count = len(self.zOrder)
    if 1:  # Full screen.
      count = 1
    eachRows = rows / count
    for i, window in enumerate(self.zOrder[:-1]):
      window.reshape(eachRows, inputWidth, eachRows * i, 0)
    self.zOrder[-1].reshape(rows - eachRows * (count - 1), inputWidth,
        eachRows * (count - 1), 0)

  def debugDraw(self, win):
    """Draw real-time debug information to the screen."""
    if not self.debugWindow:
      return
    textBuffer = win.textBuffer
    y, x = win.top, win.left
    maxRow, maxCol = win.rows, win.cols
    self.debugWindow.writeLineRow = 0
    intent = "noIntent"
    try: intent = win.userIntent
    except: pass
    color = app.color.get('debug_window')
    self.debugWindow.writeLine(
        "   cRow %3d    cCol %2d goalCol %2d  %s"
        %(win.textBuffer.penRow, win.textBuffer.penCol, win.textBuffer.goalCol,
            intent),
        color)
    self.debugWindow.writeLine(
        "   pRow %3d    pCol %2d chRow %4d"
        %(textBuffer.penRow, textBuffer.penCol,
            textBuffer.debugUpperChangedRow), color)
    self.debugWindow.writeLine(
        " mkrRow %3d  mkrCol %2d sm %d"
        %(textBuffer.markerRow, textBuffer.markerCol,
            textBuffer.selectionMode),
        color)
    self.debugWindow.writeLine(
        "scrlRow %3d scrlCol %2d lines %3d"
        %(win.scrollRow, win.scrollCol, len(textBuffer.lines)),
        color)
    self.debugWindow.writeLine(
        "y %2d x %2d maxRow %d maxCol %d baud %d color %d"
        %(y, x, maxRow, maxCol, curses.baudrate(), curses.can_change_color()),
            color)
    screenRows, screenCols = self.cursesScreen.getmaxyx()
    self.debugWindow.writeLine(
        "scr rows %d cols %d mlt %f/%f pt %f"
        %(screenRows, screenCols, self.mainLoopTime, self.mainLoopTimePeak,
            textBuffer.parserTime), color)
    self.debugWindow.writeLine(
        "ch %3s %s"
        %(self.ch, app.curses_util.cursesKeyName(self.ch) or 'UNKNOWN'),
        color)
    self.debugWindow.writeLine("win %r"%(win,),
        color)
    self.debugWindow.writeLine("win %r"%(self.focusedWindow,),
        color)
    self.debugWindow.writeLine("tb %r"%(textBuffer,),
        color)
    (id, mouseCol, mouseRow, mouseZ, bState) = self.debugMouseEvent
    self.debugWindow.writeLine(
        "mouse id %d, mouseCol %d, mouseRow %d, mouseZ %d"
        %(id, mouseCol, mouseRow, mouseZ), color)
    self.debugWindow.writeLine(
        "bState %s %d"
        %(app.curses_util.mouseButtonName(bState), bState),
            color)
    self.debugWindow.writeLine(
        "startAndEnd %r"
        %(textBuffer.startAndEnd(),),
            color)

  def debugUndoDraw(self, win):
    """Draw real-time debug information to the screen."""
    if not self.debugUndoWindow:
      return
    textBuffer = win.textBuffer
    y, x = win.top, win.left
    maxRow, maxCol = win.rows, win.cols
    self.debugUndoWindow.writeLineRow = 0
    # Display some of the redo chain.
    redoColorA = app.color.get(100)
    self.debugUndoWindow.writeLine(
        "procTemp %d temp %r"
        %(textBuffer.processTempChange, textBuffer.tempChange,),
        redoColorA)
    self.debugUndoWindow.writeLine(
        "redoIndex %3d savedAt %3d depth %3d"
        %(textBuffer.redoIndex, textBuffer.savedAtRedoIndex,
          len(textBuffer.redoChain)),
        redoColorA)
    redoColorB = app.color.get(101)
    split = 8
    for i in range(textBuffer.redoIndex - split, textBuffer.redoIndex):
      text = i >= 0 and textBuffer.redoChain[i] or ''
      self.debugUndoWindow.writeLine(text, redoColorB)
    redoColorC = app.color.get(1)
    for i in range(textBuffer.redoIndex, textBuffer.redoIndex + split - 1):
      text = (i < len(textBuffer.redoChain) and
          textBuffer.redoChain[i] or '')
      self.debugUndoWindow.writeLine(text, redoColorC)

  def debugWindowOrder(self):
    app.log.info('debugWindowOrder')
    def recurse(list, indent):
      for i in list:
        app.log.info(indent, i)
        recurse(i.zOrder, indent + '  ')
    recurse(self.zOrder, '  ')
    app.log.info('top window', self.topWindow())

  def topWindow(self):
    top = self
    while len(top.zOrder):
      top = top.zOrder[-1]
    return top

  def clickedNearby(self, row, col):
    y, x = self.priorClickRowCol
    return y - 1 <= row <= y + 1 and x - 1 <= col <= x + 1

  def handleMouse(self, info):
    """Mouse handling is a special case. The getch() curses function will
    signal the existence of a mouse event, but the event must be fetched and
    parsed separately."""
    (_, mouseCol, mouseRow, _, bState) = info[0]
    app.log.mouse()
    eventTime = info[1]
    rapidClickTimeout = .5
    def findWindow(parent, mouseRow, mouseCol):
      for window in reversed(parent.zOrder):
        if window.contains(mouseRow, mouseCol):
          return findWindow(window, mouseRow, mouseCol)
      return parent
    window = findWindow(self, mouseRow, mouseCol)
    if window == self:
      app.log.mouse('click landed on screen')
      return
    if self.focusedWindow != window and window.isFocusable:
      app.log.debug('before change focus')
      window.changeFocusTo(window)
      app.log.debug('after change focus')
    mouseRow -= window.top
    mouseCol -= window.left
    app.log.mouse(mouseRow, mouseCol)
    app.log.mouse("\n", window)
    button1WasDown = self.savedMouseButton1Down
    self.savedMouseButton1Down = False
    #app.log.info('bState', app.curses_util.mouseButtonName(bState))
    if bState & curses.BUTTON1_RELEASED:
      if button1WasDown:
        app.log.mouse(bState, curses.BUTTON1_RELEASED)
        if self.priorClick + rapidClickTimeout <= eventTime:
          window.mouseRelease(mouseRow, mouseCol, bState&curses.BUTTON_SHIFT,
              bState&curses.BUTTON_CTRL, bState&curses.BUTTON_ALT)
      else:
        # Some terminals (linux?) send BUTTON1_RELEASED after moving the mouse.
        # Specifically if the terminal doesn't use button 4 for mouse movement.
        # Mouse drag or mouse wheel movement done.
        pass
    elif bState & curses.BUTTON1_PRESSED:
      self.savedMouseButton1Down = True
      if (self.priorClick + rapidClickTimeout > eventTime and
          self.clickedNearby(mouseRow, mouseCol)):
        self.clicks += 1
        self.priorClick = eventTime
        if self.clicks == 2:
          window.mouseDoubleClick(mouseRow, mouseCol,
              bState&curses.BUTTON_SHIFT, bState&curses.BUTTON_CTRL,
              bState&curses.BUTTON_ALT)
        else:
          window.mouseTripleClick(mouseRow, mouseCol,
              bState&curses.BUTTON_SHIFT, bState&curses.BUTTON_CTRL,
              bState&curses.BUTTON_ALT)
          self.clicks = 1
      else:
        self.clicks = 1
        self.priorClick = eventTime
        self.priorClickRowCol = (mouseRow, mouseCol)
        window.mouseClick(mouseRow, mouseCol, bState&curses.BUTTON_SHIFT,
            bState&curses.BUTTON_CTRL, bState&curses.BUTTON_ALT)
    elif bState & curses.BUTTON2_PRESSED:
      window.mouseWheelUp(bState&curses.BUTTON_SHIFT,
          bState&curses.BUTTON_CTRL, bState&curses.BUTTON_ALT)
    elif bState & (curses.BUTTON4_PRESSED | curses.REPORT_MOUSE_POSITION):
      # Notes from testing:
      # Mac seems to send BUTTON4_PRESSED during mouse move; followed by
      #   BUTTON4_RELEASED.
      # Linux seems to send REPORT_MOUSE_POSITION during mouse move; followed by
      #   BUTTON1_RELEASED.
      if self.savedMouseX == mouseCol and self.savedMouseY == mouseRow:
        if bState & curses.REPORT_MOUSE_POSITION:
          # This is a hack for dtterm mouse wheel on Mac OS X.
          window.mouseWheelUp(bState&curses.BUTTON_SHIFT,
              bState&curses.BUTTON_CTRL, bState&curses.BUTTON_ALT)
        else:
          # This is the normal case:
          window.mouseWheelDown(bState&curses.BUTTON_SHIFT,
              bState&curses.BUTTON_CTRL, bState&curses.BUTTON_ALT)
      else:
        if self.savedMouseWindow and self.savedMouseWindow is not window:
          mouseRow += window.top - self.savedMouseWindow.top
          mouseCol += window.left - self.savedMouseWindow.left
          window = self.savedMouseWindow
        window.mouseMoved(mouseRow, mouseCol, bState & curses.BUTTON_SHIFT,
            bState & curses.BUTTON_CTRL, bState & curses.BUTTON_ALT)
    elif bState & curses.BUTTON4_RELEASED:
      # Mouse drag or mouse wheel movement done.
      pass
    else:
      app.log.mouse('got bState', app.curses_util.mouseButtonName(bState),
          bState)
    self.savedMouseWindow = window
    self.savedMouseX = mouseCol
    self.savedMouseY = mouseRow

  def handleScreenResize(self, window):
    #app.log.debug('handleScreenResize -----------------------')
    if sys.platform == 'darwin':
      # Some terminals seem to resize the terminal and others leave it
      # to the application to resize the curses terminal.
      rows, cols = app.curses_util.terminalSize()
      curses.resizeterm(rows, cols)
    self.layout()
    window.controller.onChange()
    self.render()
    self.top, self.left = app.window.mainCursesWindow.getyx()
    self.rows, self.cols = app.window.mainCursesWindow.getmaxyx()
    self.layout()
=======
    self.programWindow = app.program_window.ProgramWindow(self)
    top, left = app.window.mainCursesWindow.getyx()
    rows, cols = app.window.mainCursesWindow.getmaxyx()
    self.programWindow.reshape(top, left, rows, cols)
    self.programWindow.inputWindow.startup()
    self.programWindow.focus()
>>>>>>> 47f32e97

  def parseArgs(self):
    """Interpret the command line arguments."""
    debugRedo = False
    showLogWindow = False
    cliFiles = []
    openToLine = None
    profile = False
    readStdin = False
    takeAll = False  # Take all args as file paths.
    timeStartup = False
    numColors = min(curses.COLORS, 256)
    for i in sys.argv[1:]:
      if not takeAll and i[:1] == '+':
        openToLine = int(i[1:])
        continue
      if not takeAll and i[:2] == '--':
        if i == '--debugRedo':
          debugRedo = True
        elif i == '--profile':
          profile = True
        elif i == '--log':
          showLogWindow = True
        elif i == '--d':
          app.log.channelEnable('debug', True)
        elif i == '--m':
          app.log.channelEnable('mouse', True)
        elif i == '--p':
          app.log.channelEnable('info', True)
          app.log.channelEnable('debug', True)
          app.log.channelEnable('detail', True)
          app.log.channelEnable('error', True)
        elif i == '--parser':
          app.log.channelEnable('parser', True)
        elif i == '--singleThread':
          app.prefs.editor['useBgThread'] = False
        elif i == '--startup':
          app.log.channelEnable('startup', True)
        elif i == '--timeStartup':
          timeStartup = True
        elif i == '--':
          # All remaining args are file paths.
          takeAll = True
        elif i == '--help':
          userMessage(app.help.docs['command line'])
          self.quitNow()
        elif i == '--keys':
          userMessage(app.help.docs['key bindings'])
          self.quitNow()
        elif i == '--clearHistory':
          app.history.clearUserHistory()
          self.quitNow()
        elif i == '--eightColors':
          numColors = 8
        elif i == '--version':
          userMessage(app.help.docs['version'])
          self.quitNow()
        elif i.startswith('--'):
          userMessage("unknown command line argument", i)
          self.quitNow()
        continue
      if i == '-':
        readStdin = True
      else:
        cliFiles.append({'path': i})
    app.prefs.init()
    app.prefs.startup = {
      'debugRedo': debugRedo,
      'showLogWindow': showLogWindow,
      'cliFiles': cliFiles,
      'openToLine': openToLine,
      'profile': profile,
      'readStdin': readStdin,
      'timeStartup': timeStartup,
      'numColors': numColors,
    }
    self.showLogWindow = showLogWindow

  def quitNow(self):
    """Set the intent to exit the program. The actual exit will occur a bit
    later."""
    app.log.info()
    self.exiting = True

  def refresh(self, drawList, cursor):
    """Paint the drawList to the screen in the main thread."""
    # Ask curses to hold the back buffer until curses refresh().
    cursesWindow = app.window.mainCursesWindow
    cursesWindow.noutrefresh()
    curses.curs_set(0)  # Hide cursor.
    #drawList, cursor = app.render.frame.grabFrame()
    for i in drawList:
      try:
        cursesWindow.addstr(*i)
      except:
        #app.log.error('failed to draw', repr(i))
        pass
    if cursor is not None:
      curses.curs_set(1)  # Show cursor.
      try:
        cursesWindow.leaveok(0)  # Do update cursor position.
        cursesWindow.move(cursor[0], cursor[1])  # Move cursor.
        # Calling refresh will draw the cursor.
        cursesWindow.refresh()
        cursesWindow.leaveok(1)  # Don't update cursor position.
      except:
        pass

  def makeHomeDirs(self, homePath):
    try:
      if not os.path.isdir(homePath):
        os.makedirs(homePath)
      self.dirBackups = os.path.join(homePath, 'backups')
      if not os.path.isdir(self.dirBackups):
        os.makedirs(self.dirBackups)
      self.dirPrefs = os.path.join(homePath, 'prefs')
      if not os.path.isdir(self.dirPrefs):
        os.makedirs(self.dirPrefs)
    except Exception as e:
      app.log.exception(e)

  def run(self):
    self.parseArgs()
    self.setUpPalette()
    homePath = app.prefs.prefs['userData'].get('homePath')
    self.makeHomeDirs(homePath)
    app.curses_util.hackCursesFixes()
    if app.prefs.editor['useBgThread']:
      self.bg = app.background.startupBackground()
    self.startup()
    if app.prefs.startup.get('profile'):
      profile = cProfile.Profile()
      profile.enable()
      self.commandLoop()
      profile.disable()
      output = StringIO.StringIO()
      stats = pstats.Stats(profile, stream=output).sort_stats('cumulative')
      stats.print_stats()
      app.log.info(output.getvalue())
    else:
      self.commandLoop()
    if app.prefs.editor['useBgThread']:
<<<<<<< HEAD
      self.bg.put((self, 'quit', None))
=======
      self.bg.put((self.programWindow, 'quit'))
>>>>>>> 47f32e97
      self.bg.join()

  def setUpPalette(self):
    def applyPalette(name):
      palette = app.prefs.palette[name]
      foreground = palette['foregroundIndexes']
      background = palette['backgroundIndexes']
      for i in range(1, app.prefs.startup['numColors']):
        curses.init_pair(i, foreground[i], background[i])
    def twoTries(primary, fallback):
      try:
        applyPalette(primary)
      except:
        try:
          applyPalette(fallback)
        except:
          pass
    app.color.colors = app.prefs.startup['numColors']
    if app.prefs.startup['numColors'] == 8:
      app.prefs.prefs['color'] = app.prefs.color = app.prefs.color8
      twoTries(app.prefs.editor['palette8'], 'default8')
    elif app.prefs.startup['numColors'] == 256:
      app.prefs.prefs['color'] = app.prefs.color = app.prefs.color256
      twoTries(app.prefs.editor['palette'], 'default')
    else:
      raise Exception('unknown palette color count ' +
                      repr(app.prefs.startup['numColors']))

  if 1:  # For unit tests/debugging.
    def debugWindowOrder(self):
      app.log.info('debugWindowOrder')
      def recurse(list, indent):
        for i in list:
          app.log.info(indent, i)
          recurse(i.zOrder, indent + '  ')
      recurse(self.zOrder, '  ')
      app.log.info('top window', self.topWindow())

    def getSelection(self):
      """This is primarily for testing."""
      tb = self.programWindow.focusedWindow.textBuffer
      return (tb.penRow, tb.penCol, tb.markerRow, tb.markerCol, tb.selectionMode)

    def topWindow(self):
      top = self
      while len(top.zOrder):
        top = top.zOrder[-1]
      return top

def wrapped_ci(cursesScreen):
  try:
    prg = CiProgram(cursesScreen)
    prg.run()
  except Exception:
    userMessage('---------------------------------------')
    userMessage('Super sorry, something went very wrong.')
    userMessage('Please create a New Issue and paste this info there.\n')
    errorType, value, tracebackInfo = sys.exc_info()
    out = traceback.format_exception(errorType, value, tracebackInfo)
    for i in out:
      userMessage(i[:-1])
      #app.log.error(i[:-1])

def run_ci():
  locale.setlocale(locale.LC_ALL, '')
  try:
    # Reduce the delay waiting for escape sequences.
    os.environ.setdefault('ESCDELAY', '1')
    curses.wrapper(wrapped_ci)
  finally:
    app.log.flush()
    app.log.writeToFile('~/.ci_edit/recentLog')
    # Disable Bracketed Paste Mode.
    sys.stdout.write('\033[?2004l\n')
  global userConsoleMessage
  if userConsoleMessage:
    fullPath = os.path.expanduser(os.path.expandvars(
        '~/.ci_edit/userConsoleMessage'))
    with io.open(fullPath, 'w+') as f:
      f.write(userConsoleMessage)
    sys.stdout.write(userConsoleMessage + '\n')

if __name__ == '__main__':
  run_ci()<|MERGE_RESOLUTION|>--- conflicted
+++ resolved
@@ -102,11 +102,7 @@
     start = time.time()
     # The first render, to get something on the screen.
     if useBgThread:
-<<<<<<< HEAD
-      self.bg.put((self, [], None))
-=======
-      self.bg.put((self.programWindow, []))
->>>>>>> 47f32e97
+      self.bg.put((self.programWindow, [], None))
     else:
       self.render()
     # This is the 'main loop'. Execution doesn't leave this loop until the
@@ -121,7 +117,8 @@
             self.exiting = True
             return
           if frame[0] == 'popup':
-            self.changeFocusTo(self.inputWindow.popupWindow)
+            self.programWindow.changeFocusTo(
+                self.programWindow.inputWindow.popupWindow)
             callerSemaphore.release()
           else:
             self.refresh(frame[0], frame[1])
@@ -215,7 +212,8 @@
                 self.exiting = True
                 return
               if frame[0] == 'popup':
-                self.changeFocusTo(self.inputWindow.popupWindow)
+                self.programWindow.changeFocusTo(self.programWindow.
+                    inputWindow.popupWindow)
                 callerSemaphore.release()
               else:
                 self.refresh(frame[0], frame[1])
@@ -234,11 +232,7 @@
       start = time.time()
       if len(cmdList):
         if useBgThread:
-<<<<<<< HEAD
-          self.bg.put((self, cmdList, None))
-=======
-          self.bg.put((self.programWindow, cmdList))
->>>>>>> 47f32e97
+          self.bg.put((self.programWindow, cmdList, None))
         else:
           self.programWindow.executeCommandList(cmdList)
           self.render()
@@ -246,278 +240,12 @@
   def startup(self):
     """A second init-like function. Called after command line arguments are
     parsed."""
-<<<<<<< HEAD
-    if self.showLogWindow:
-      self.debugWindow = app.window.ViewWindow(self)
-      self.debugUndoWindow = app.window.ViewWindow(self)
-      self.logWindow = app.window.LogWindow(self)
-    else:
-      self.debugWindow = None
-      self.debugUndoWindow = None
-      self.logWindow = None
-    self.paletteWindow = app.window.PaletteWindow(self)
-    self.inputWindow = app.window.InputWindow(self)
-    self.zOrder.append(self.inputWindow)
-    if 1:
-      self.fileManagerWindow = app.window.FileManagerWindow(self,
-          self.inputWindow)
-      self.zOrder.append(self.fileManagerWindow)
-      self.inputWindow.show()
-    self.layout()
-    self.inputWindow.startup()
-
-  def layout(self):
-    """Arrange the debug, log, and input windows."""
-    rows, cols = self.rows, self.cols
-    #app.log.detail('layout', rows, cols)
-    if self.showLogWindow:
-      inputWidth = min(88, cols)
-      debugWidth = max(cols - inputWidth - 1, 0)
-      debugRows = 20
-      self.debugWindow.reshape(debugRows, debugWidth, 0,
-          inputWidth + 1)
-      self.debugUndoWindow.reshape(rows - debugRows, debugWidth, debugRows,
-          inputWidth + 1)
-      self.logWindow.reshape(rows - debugRows, inputWidth, debugRows, 0)
-      rows = debugRows
-    else:
-      inputWidth = cols
-    count = len(self.zOrder)
-    if 1:  # Full screen.
-      count = 1
-    eachRows = rows / count
-    for i, window in enumerate(self.zOrder[:-1]):
-      window.reshape(eachRows, inputWidth, eachRows * i, 0)
-    self.zOrder[-1].reshape(rows - eachRows * (count - 1), inputWidth,
-        eachRows * (count - 1), 0)
-
-  def debugDraw(self, win):
-    """Draw real-time debug information to the screen."""
-    if not self.debugWindow:
-      return
-    textBuffer = win.textBuffer
-    y, x = win.top, win.left
-    maxRow, maxCol = win.rows, win.cols
-    self.debugWindow.writeLineRow = 0
-    intent = "noIntent"
-    try: intent = win.userIntent
-    except: pass
-    color = app.color.get('debug_window')
-    self.debugWindow.writeLine(
-        "   cRow %3d    cCol %2d goalCol %2d  %s"
-        %(win.textBuffer.penRow, win.textBuffer.penCol, win.textBuffer.goalCol,
-            intent),
-        color)
-    self.debugWindow.writeLine(
-        "   pRow %3d    pCol %2d chRow %4d"
-        %(textBuffer.penRow, textBuffer.penCol,
-            textBuffer.debugUpperChangedRow), color)
-    self.debugWindow.writeLine(
-        " mkrRow %3d  mkrCol %2d sm %d"
-        %(textBuffer.markerRow, textBuffer.markerCol,
-            textBuffer.selectionMode),
-        color)
-    self.debugWindow.writeLine(
-        "scrlRow %3d scrlCol %2d lines %3d"
-        %(win.scrollRow, win.scrollCol, len(textBuffer.lines)),
-        color)
-    self.debugWindow.writeLine(
-        "y %2d x %2d maxRow %d maxCol %d baud %d color %d"
-        %(y, x, maxRow, maxCol, curses.baudrate(), curses.can_change_color()),
-            color)
-    screenRows, screenCols = self.cursesScreen.getmaxyx()
-    self.debugWindow.writeLine(
-        "scr rows %d cols %d mlt %f/%f pt %f"
-        %(screenRows, screenCols, self.mainLoopTime, self.mainLoopTimePeak,
-            textBuffer.parserTime), color)
-    self.debugWindow.writeLine(
-        "ch %3s %s"
-        %(self.ch, app.curses_util.cursesKeyName(self.ch) or 'UNKNOWN'),
-        color)
-    self.debugWindow.writeLine("win %r"%(win,),
-        color)
-    self.debugWindow.writeLine("win %r"%(self.focusedWindow,),
-        color)
-    self.debugWindow.writeLine("tb %r"%(textBuffer,),
-        color)
-    (id, mouseCol, mouseRow, mouseZ, bState) = self.debugMouseEvent
-    self.debugWindow.writeLine(
-        "mouse id %d, mouseCol %d, mouseRow %d, mouseZ %d"
-        %(id, mouseCol, mouseRow, mouseZ), color)
-    self.debugWindow.writeLine(
-        "bState %s %d"
-        %(app.curses_util.mouseButtonName(bState), bState),
-            color)
-    self.debugWindow.writeLine(
-        "startAndEnd %r"
-        %(textBuffer.startAndEnd(),),
-            color)
-
-  def debugUndoDraw(self, win):
-    """Draw real-time debug information to the screen."""
-    if not self.debugUndoWindow:
-      return
-    textBuffer = win.textBuffer
-    y, x = win.top, win.left
-    maxRow, maxCol = win.rows, win.cols
-    self.debugUndoWindow.writeLineRow = 0
-    # Display some of the redo chain.
-    redoColorA = app.color.get(100)
-    self.debugUndoWindow.writeLine(
-        "procTemp %d temp %r"
-        %(textBuffer.processTempChange, textBuffer.tempChange,),
-        redoColorA)
-    self.debugUndoWindow.writeLine(
-        "redoIndex %3d savedAt %3d depth %3d"
-        %(textBuffer.redoIndex, textBuffer.savedAtRedoIndex,
-          len(textBuffer.redoChain)),
-        redoColorA)
-    redoColorB = app.color.get(101)
-    split = 8
-    for i in range(textBuffer.redoIndex - split, textBuffer.redoIndex):
-      text = i >= 0 and textBuffer.redoChain[i] or ''
-      self.debugUndoWindow.writeLine(text, redoColorB)
-    redoColorC = app.color.get(1)
-    for i in range(textBuffer.redoIndex, textBuffer.redoIndex + split - 1):
-      text = (i < len(textBuffer.redoChain) and
-          textBuffer.redoChain[i] or '')
-      self.debugUndoWindow.writeLine(text, redoColorC)
-
-  def debugWindowOrder(self):
-    app.log.info('debugWindowOrder')
-    def recurse(list, indent):
-      for i in list:
-        app.log.info(indent, i)
-        recurse(i.zOrder, indent + '  ')
-    recurse(self.zOrder, '  ')
-    app.log.info('top window', self.topWindow())
-
-  def topWindow(self):
-    top = self
-    while len(top.zOrder):
-      top = top.zOrder[-1]
-    return top
-
-  def clickedNearby(self, row, col):
-    y, x = self.priorClickRowCol
-    return y - 1 <= row <= y + 1 and x - 1 <= col <= x + 1
-
-  def handleMouse(self, info):
-    """Mouse handling is a special case. The getch() curses function will
-    signal the existence of a mouse event, but the event must be fetched and
-    parsed separately."""
-    (_, mouseCol, mouseRow, _, bState) = info[0]
-    app.log.mouse()
-    eventTime = info[1]
-    rapidClickTimeout = .5
-    def findWindow(parent, mouseRow, mouseCol):
-      for window in reversed(parent.zOrder):
-        if window.contains(mouseRow, mouseCol):
-          return findWindow(window, mouseRow, mouseCol)
-      return parent
-    window = findWindow(self, mouseRow, mouseCol)
-    if window == self:
-      app.log.mouse('click landed on screen')
-      return
-    if self.focusedWindow != window and window.isFocusable:
-      app.log.debug('before change focus')
-      window.changeFocusTo(window)
-      app.log.debug('after change focus')
-    mouseRow -= window.top
-    mouseCol -= window.left
-    app.log.mouse(mouseRow, mouseCol)
-    app.log.mouse("\n", window)
-    button1WasDown = self.savedMouseButton1Down
-    self.savedMouseButton1Down = False
-    #app.log.info('bState', app.curses_util.mouseButtonName(bState))
-    if bState & curses.BUTTON1_RELEASED:
-      if button1WasDown:
-        app.log.mouse(bState, curses.BUTTON1_RELEASED)
-        if self.priorClick + rapidClickTimeout <= eventTime:
-          window.mouseRelease(mouseRow, mouseCol, bState&curses.BUTTON_SHIFT,
-              bState&curses.BUTTON_CTRL, bState&curses.BUTTON_ALT)
-      else:
-        # Some terminals (linux?) send BUTTON1_RELEASED after moving the mouse.
-        # Specifically if the terminal doesn't use button 4 for mouse movement.
-        # Mouse drag or mouse wheel movement done.
-        pass
-    elif bState & curses.BUTTON1_PRESSED:
-      self.savedMouseButton1Down = True
-      if (self.priorClick + rapidClickTimeout > eventTime and
-          self.clickedNearby(mouseRow, mouseCol)):
-        self.clicks += 1
-        self.priorClick = eventTime
-        if self.clicks == 2:
-          window.mouseDoubleClick(mouseRow, mouseCol,
-              bState&curses.BUTTON_SHIFT, bState&curses.BUTTON_CTRL,
-              bState&curses.BUTTON_ALT)
-        else:
-          window.mouseTripleClick(mouseRow, mouseCol,
-              bState&curses.BUTTON_SHIFT, bState&curses.BUTTON_CTRL,
-              bState&curses.BUTTON_ALT)
-          self.clicks = 1
-      else:
-        self.clicks = 1
-        self.priorClick = eventTime
-        self.priorClickRowCol = (mouseRow, mouseCol)
-        window.mouseClick(mouseRow, mouseCol, bState&curses.BUTTON_SHIFT,
-            bState&curses.BUTTON_CTRL, bState&curses.BUTTON_ALT)
-    elif bState & curses.BUTTON2_PRESSED:
-      window.mouseWheelUp(bState&curses.BUTTON_SHIFT,
-          bState&curses.BUTTON_CTRL, bState&curses.BUTTON_ALT)
-    elif bState & (curses.BUTTON4_PRESSED | curses.REPORT_MOUSE_POSITION):
-      # Notes from testing:
-      # Mac seems to send BUTTON4_PRESSED during mouse move; followed by
-      #   BUTTON4_RELEASED.
-      # Linux seems to send REPORT_MOUSE_POSITION during mouse move; followed by
-      #   BUTTON1_RELEASED.
-      if self.savedMouseX == mouseCol and self.savedMouseY == mouseRow:
-        if bState & curses.REPORT_MOUSE_POSITION:
-          # This is a hack for dtterm mouse wheel on Mac OS X.
-          window.mouseWheelUp(bState&curses.BUTTON_SHIFT,
-              bState&curses.BUTTON_CTRL, bState&curses.BUTTON_ALT)
-        else:
-          # This is the normal case:
-          window.mouseWheelDown(bState&curses.BUTTON_SHIFT,
-              bState&curses.BUTTON_CTRL, bState&curses.BUTTON_ALT)
-      else:
-        if self.savedMouseWindow and self.savedMouseWindow is not window:
-          mouseRow += window.top - self.savedMouseWindow.top
-          mouseCol += window.left - self.savedMouseWindow.left
-          window = self.savedMouseWindow
-        window.mouseMoved(mouseRow, mouseCol, bState & curses.BUTTON_SHIFT,
-            bState & curses.BUTTON_CTRL, bState & curses.BUTTON_ALT)
-    elif bState & curses.BUTTON4_RELEASED:
-      # Mouse drag or mouse wheel movement done.
-      pass
-    else:
-      app.log.mouse('got bState', app.curses_util.mouseButtonName(bState),
-          bState)
-    self.savedMouseWindow = window
-    self.savedMouseX = mouseCol
-    self.savedMouseY = mouseRow
-
-  def handleScreenResize(self, window):
-    #app.log.debug('handleScreenResize -----------------------')
-    if sys.platform == 'darwin':
-      # Some terminals seem to resize the terminal and others leave it
-      # to the application to resize the curses terminal.
-      rows, cols = app.curses_util.terminalSize()
-      curses.resizeterm(rows, cols)
-    self.layout()
-    window.controller.onChange()
-    self.render()
-    self.top, self.left = app.window.mainCursesWindow.getyx()
-    self.rows, self.cols = app.window.mainCursesWindow.getmaxyx()
-    self.layout()
-=======
     self.programWindow = app.program_window.ProgramWindow(self)
     top, left = app.window.mainCursesWindow.getyx()
     rows, cols = app.window.mainCursesWindow.getmaxyx()
     self.programWindow.reshape(top, left, rows, cols)
     self.programWindow.inputWindow.startup()
     self.programWindow.focus()
->>>>>>> 47f32e97
 
   def parseArgs(self):
     """Interpret the command line arguments."""
@@ -660,11 +388,7 @@
     else:
       self.commandLoop()
     if app.prefs.editor['useBgThread']:
-<<<<<<< HEAD
-      self.bg.put((self, 'quit', None))
-=======
-      self.bg.put((self.programWindow, 'quit'))
->>>>>>> 47f32e97
+      self.bg.put((self.programWindow, 'quit', None))
       self.bg.join()
 
   def setUpPalette(self):
