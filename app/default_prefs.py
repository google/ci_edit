--- conflicted
+++ resolved
@@ -142,11 +142,8 @@
     'captiveCursor': False,
     'colorScheme': 'default',
     'findIgnoreCase': True,
-<<<<<<< HEAD
     'indentation': '  ',
-=======
     'lineLimitIndicator': 80,
->>>>>>> dd6e944e
     'palette': 'default',
     'showLineNumbers': True,
     'showStatusLine': True,
