# Copyright 2016 Google Inc.
#
# Licensed under the Apache License, Version 2.0 (the "License");
# you may not use this file except in compliance with the License.
# You may obtain a copy of the License at
#
#     http://www.apache.org/licenses/LICENSE-2.0
#
# Unless required by applicable law or agreed to in writing, software
# distributed under the License is distributed on an "AS IS" BASIS,
# WITHOUT WARRANTIES OR CONDITIONS OF ANY KIND, either express or implied.
# See the License for the specific language governing permissions and
# limitations under the License.

import bisect
import os
import sys
import types
import curses

import app.buffer_manager
import app.color
import app.config
import app.controller
import app.cu_editor
import app.em_editor
import app.render
import app.text_buffer
import app.vi_editor
<<<<<<< HEAD
import bisect
import threading
import os
import sys
import curses
=======
>>>>>>> 47f32e97


# The terminal area that the curses can draw to.
mainCursesWindow = None


class ViewWindow:
  """A view window is a base window that does not get focus or have TextBuffer.
  See class ActiveWindow for a window that can get focus.
  See class Window for a window that can get focus and have a TextBuffer.
  """
  def __init__(self, parent):
    """
    Args:
      parent is responsible for the order in which this window is updated,
      relative to its siblings.
    """
    if app.config.strict_debug:
      assert issubclass(self.__class__, ViewWindow), self
      if parent is not None:
        assert issubclass(parent.__class__, ViewWindow), parent
    self.parent = parent
    self.zOrder = []
    self.isFocusable = False
    self.top = 0
    self.left = 0
    self.rows = 1
    self.cols = 1
    self.scrollRow = 0
    self.scrollCol = 0
    self.writeLineRow = 0

  def addStr(self, row, col, text, colorPair):
    """Overwrite text at row, column with text. The caller is responsible for
    avoiding overdraw.
    """
    #app.log.check_le(row, self.rows)
    #app.log.check_le(col, self.cols)
    app.render.frame.addStr(self.top + row, self.left + col,
        text.encode('utf-8'), colorPair)

  def changeFocusTo(self, changeTo):
    if app.config.strict_debug:
      assert issubclass(self.__class__, ViewWindow), self
      assert issubclass(changeTo.__class__, ActiveWindow), parent
    self.parent.changeFocusTo(changeTo)

  def normalize(self):
    self.parent.normalize()

  def paint(self, row, col, count, colorPair):
    """Paint text a row, column with colorPair.
      fyi, I thought this may be faster than using addStr to paint over the text
      with a different colorPair. It looks like there isn't a significant
      performance difference between chgat and addstr.
    """
    mainCursesWindow.chgat(self.top + row, self.left + col, count, colorPair)

  def presentModal(self, changeTo, paneRow, paneCol):
    self.parent.presentModal(changeTo, paneRow, paneCol)

  def blank(self, colorPair):
    """Clear the window."""
    for i in range(self.rows):
      self.addStr(i, 0, ' ' * self.cols, colorPair)

  def contains(self, row, col):
    """Determine whether the position at row, col lay within this window."""
    for i in self.zOrder:
      if i.contains(row, col):
        return i
    return (self.top <= row < self.top + self.rows and
        self.left <= col < self.left + self.cols and self)

  def debugDraw(self, win):
    self.parent.debugDraw(win)

  def hide(self):
    """Remove window from the render list."""
    try:
      self.parent.zOrder.remove(self)
    except ValueError:
      app.log.detail(repr(self) + 'not found in zOrder')

  def mouseClick(self, paneRow, paneCol, shift, ctrl, alt):
    pass

  def mouseDoubleClick(self, paneRow, paneCol, shift, ctrl, alt):
    pass

  def mouseMoved(self, paneRow, paneCol, shift, ctrl, alt):
    pass

  def mouseRelease(self, paneRow, paneCol, shift, ctrl, alt):
    pass

  def mouseTripleClick(self, paneRow, paneCol, shift, ctrl, alt):
    pass

  def mouseWheelDown(self, shift, ctrl, alt):
    pass

  def mouseWheelUp(self, shift, ctrl, alt):
    pass

  def moveTo(self, top, left):
    self.top = top
    self.left = left

  def moveBy(self, top, left):
    self.top += top
    self.left += left

  def render(self):
    """Redraw window."""
    for child in self.zOrder:
      child.render()

  def reshape(self, top, left, rows, cols):
    self.moveTo(top, left)
    self.resizeTo(rows, cols)
    app.log.debug(self, top, left, rows, cols)

  def resizeTo(self, rows, cols):
    #app.log.detail(rows, cols, self)
    if app.config.strict_debug:
      assert rows >=0, rows
      assert cols >=0, cols
    self.rows = rows
    self.cols = cols

  def resizeBottomBy(self, rows):
    self.rows += rows

  def resizeBy(self, rows, cols):
    self.rows += rows
    self.cols += cols

  def resizeTopBy(self, rows):
    self.top += rows
    self.rows -= rows

  def setParent(self, parent, layerIndex):
    """Setting the parent will cause the the window to refresh (i.e. if self
    was hidden with hide() it will no longer be hidden).
    """
    if app.config.strict_debug:
      assert issubclass(self.__class__, ViewWindow), self
      assert issubclass(parent.__class__, ViewWindow), parent
    if self.parent:
      try:
        self.parent.zOrder.remove(self)
      except Exception:
        pass
    self.parent = parent
    if parent:
      self.parent.zOrder.insert(layerIndex, self)

  def show(self):
    """Show window and bring it to the top layer."""
    try:
      self.parent.zOrder.remove(self)
    except Exception:
      pass
    self.parent.zOrder.append(self)

  def writeLine(self, text, color):
    """Simple line writer for static windows."""
    text = unicode(text)[:self.cols]
    text = text + ' ' * max(0, self.cols - len(text))
    app.render.frame.addStr(self.top + self.writeLineRow, self.left,
        text.encode('utf-8'), color)
    self.writeLineRow += 1


class ActiveWindow(ViewWindow):
  """An ActiveWindow may have focus and a controller."""
  def __init__(self, parent):
    if app.config.strict_debug:
      assert issubclass(self.__class__, ActiveWindow), self
      if parent is not None:
        assert issubclass(parent.__class__, ActiveWindow), parent
    ViewWindow.__init__(self, parent)
    self.controller = None
    self.isFocusable = True

  def focus(self):
    app.log.info(self)
    self.hasFocus = True
    try:
      self.parent.zOrder.remove(self)
    except ValueError:
      app.log.detail(repr(self) + 'not found in zOrder')
    self.parent.zOrder.append(self)
    self.controller.focus()

  def unfocus(self):
    app.log.info(self)
    self.hasFocus = False
    self.controller.unfocus()


class Window(ActiveWindow):
  """A Window holds a TextBuffer and a controller that operates on the
  TextBuffer."""
  def __init__(self, parent):
    if app.config.strict_debug:
      assert issubclass(self.__class__, Window), self
      assert issubclass(parent.__class__, ActiveWindow), parent
    ActiveWindow.__init__(self, parent)
    self.cursorRow = 0
    self.cursorCol = 0
    self.hasCaptiveCursor = app.prefs.editor['captiveCursor']
    self.hasFocus = False
    self.textBuffer = None

  def mouseClick(self, paneRow, paneCol, shift, ctrl, alt):
    self.textBuffer.mouseClick(paneRow, paneCol, shift, ctrl, alt)

  def mouseDoubleClick(self, paneRow, paneCol, shift, ctrl, alt):
    self.textBuffer.mouseDoubleClick(paneRow, paneCol, shift, ctrl, alt)

  def mouseMoved(self, paneRow, paneCol, shift, ctrl, alt):
    self.textBuffer.mouseMoved(paneRow, paneCol, shift, ctrl, alt)

  def mouseRelease(self, paneRow, paneCol, shift, ctrl, alt):
    self.textBuffer.mouseRelease(paneRow, paneCol, shift, ctrl, alt)

  def mouseTripleClick(self, paneRow, paneCol, shift, ctrl, alt):
    self.textBuffer.mouseTripleClick(paneRow, paneCol, shift, ctrl, alt)

  def mouseWheelDown(self, shift, ctrl, alt):
    self.textBuffer.mouseWheelDown(shift, ctrl, alt)

  def mouseWheelUp(self, shift, ctrl, alt):
    self.textBuffer.mouseWheelUp(shift, ctrl, alt)

  def render(self):
    self.cursorRow = self.textBuffer.penRow
    self.cursorCol = self.textBuffer.penCol
    self.textBuffer.draw(self)
    ViewWindow.render(self)
    if self.hasFocus:
      self.parent.debugDraw(self)
      if (self.cursorRow >= self.scrollRow and
          self.cursorRow < self.scrollRow + self.rows):
        app.render.frame.setCursor((
            self.top + self.cursorRow - self.scrollRow,
            self.left + self.cursorCol - self.scrollCol))
      else:
        app.render.frame.setCursor(None)

  def setController(self, controller):
    if app.config.strict_debug:
      assert issubclass(self.__class__, Window), self
      assert type(controller) == types.ClassType, type(controller)
    self.controller = controller(self)
    self.controller.setTextBuffer(self.textBuffer)

  def setTextBuffer(self, textBuffer):
    textBuffer.setView(self)
    self.textBuffer = textBuffer

  def unfocus(self):
    ActiveWindow.unfocus(self)


class LabeledLine(Window):
  """A single line with a label. This is akin to a line prompt or gui modal
      dialog. It's used for things like 'find' and 'goto line'."""
  def __init__(self, parent, label):
    if app.config.strict_debug:
      assert issubclass(self.__class__, LabeledLine), self
      assert issubclass(parent.__class__, ActiveWindow), parent
    Window.__init__(self, parent)
    self.host = parent
    tb = app.text_buffer.TextBuffer()
    tb.rootGrammar = app.prefs.grammars['none']
    self.setTextBuffer(tb)
    self.label = label
    self.leftColumn = ViewWindow(self)

  def quitNow(self):
    self.host.quitNow()

  def render(self):
    self.leftColumn.addStr(0, 0, self.label, app.color.get('keyword'))
    Window.render(self)

  def reshape(self, top, left, rows, cols):
    app.log.debug(self, top, left, rows, cols)
    labelWidth = len(self.label)
    Window.reshape(self, top,
        left + labelWidth, rows, max(0, cols - labelWidth))
    self.leftColumn.reshape(top, left, rows, labelWidth)

  def setLabel(self, label):
    self.label = label
    self.reshape(self.top, self.left, self.rows, self.cols)

  def unfocus(self):
    self.blank(app.color.get('message_line'))
    self.hide()
    self.leftColumn.blank(app.color.get('message_line'))
    self.leftColumn.hide()
    Window.unfocus(self)


class Menu(ViewWindow):
  """Work in progress on a context menu.
  """
  def __init__(self, host):
    if app.config.strict_debug:
      assert issubclass(self.__class__, Menu), self
      assert issubclass(host.__class__, ActiveWindow), parent
    ViewWindow.__init__(self, host)
    self.host = host
    self.controller = None
    self.lines = []
    self.commands = []

  def addItem(self, label, command):
    self.lines.append(label)
    self.commands.append(command)

  def clear(self):
    self.lines = []
    self.commands = []

  def moveSizeToFit(self, left, top):
    self.clear()
    self.addItem('some menu', None)
    #self.addItem('sort', self.host.textBuffer.sortSelection)
    self.addItem('cut', self.host.textBuffer.editCut)
    self.addItem('paste', self.host.textBuffer.editPaste)
    longest = 0
    for i in self.lines:
      if len(i) > longest:
        longest = len(i)
    self.reshape(left, top, len(self.lines), longest + 2)

  def render(self):
    color = app.color.get('context_menu')
    self.writeLineRow = 0
    for i in self.lines[:self.rows]:
      self.writeLine(" "+i, color);
    ViewWindow.render(self)


class LineNumbers(ViewWindow):
  def __init__(self, host):
    ViewWindow.__init__(self, host)
    self.host = host

  def drawLineNumbers(self):
    limit = min(self.rows,
        len(self.host.textBuffer.lines) - self.host.scrollRow)
    cursorBookmarkColorIndex = None
    visibleBookmarks = self.getVisibleBookmarks(self.host.scrollRow,
                                                self.host.scrollRow + limit)
    currentBookmarkIndex = 0
    for i in range(limit):
      color = app.color.get('line_number')
      currentRow = self.host.scrollRow + i
      if currentBookmarkIndex < len(visibleBookmarks):
        currentBookmark = visibleBookmarks[currentBookmarkIndex]
      else:
        currentBookmark = None
      # Use a different color if the row is associated with a bookmark.
      if currentBookmark:
        if (currentRow >= currentBookmark[0][0] and
            currentRow <= currentBookmark[0][1]):
          color = app.color.get(currentBookmark[1].get('colorIndex'))
          if self.host.cursorRow == currentRow:
            cursorBookmarkColorIndex = currentBookmark[1].get('colorIndex')
        if currentRow + 1 > currentBookmark[0][1]:
          currentBookmarkIndex += 1
      self.addStr(i, 0, ' %5d ' % (currentRow + 1), color)
    color = app.color.get('outside_document')
    for i in range(limit, self.rows):
      self.addStr(i, 0, '       ', color)
    cursorAt = self.host.cursorRow - self.host.scrollRow
    if 0 <= cursorAt < limit:
      if cursorBookmarkColorIndex:
        if app.prefs.startup['numColors'] == 8:
          color = app.color.get(cursorBookmarkColorIndex)
        else:
          color = app.color.get(cursorBookmarkColorIndex % 32 + 128)
      else:
        color = app.color.get('line_number_current')
      self.addStr(cursorAt, 1, '%5d' % (self.host.cursorRow + 1), color)

  def getVisibleBookmarks(self, beginRow, endRow):
    """
    Args:
      beginRow (int): the index of the line number that you want the list of
                      bookmarks to start from.
      endRow (int): the index of the line number that you want the list of
                    bookmarks to end at (exclusive).

    Returns:
      A list containing the bookmarks that are displayed on the screen. If there
      are no bookmarks, returns an empty list.
    """
    bookmarkList = self.host.textBuffer.bookmarks
    beginIndex = endIndex = 0
    if len(bookmarkList):
      beginIndex = bisect.bisect_left(bookmarkList, ((beginRow,),))
      if beginIndex > 0 and bookmarkList[beginIndex - 1][0][1] >= beginRow:
        beginIndex -= 1
      endIndex = bisect.bisect(bookmarkList, ((endRow,),))
    return bookmarkList[beginIndex:endIndex]

  def mouseClick(self, paneRow, paneCol, shift, ctrl, alt):
    app.log.info(paneRow, paneCol, shift)
    if ctrl:
      app.log.info('click at', paneRow, paneCol)
      return
    self.host.changeFocusTo(self.host)
    tb = self.host.textBuffer
    if self.host.scrollRow + paneRow >= len(tb.lines):
      tb.selectionNone()
      return
    if shift:
      if tb.selectionMode == app.selectable.kSelectionNone:
        tb.selectionLine()
      self.mouseRelease(paneRow, paneCol, shift, ctrl, alt)
    else:
      tb.cursorMoveAndMark(self.host.scrollRow + paneRow - tb.penRow, 0,
                           self.host.scrollRow + paneRow - tb.markerRow, 0,
                           app.selectable.kSelectionNone - tb.selectionMode)
      self.mouseRelease(paneRow, paneCol, shift, ctrl, alt)

  def mouseDoubleClick(self, paneRow, paneCol, shift, ctrl, alt):
    self.host.textBuffer.selectionAll()

  def mouseMoved(self, paneRow, paneCol, shift, ctrl, alt):
    app.log.info(paneRow, paneCol, shift)
    self.host.textBuffer.mouseClick(paneRow, paneCol - self.cols, True, ctrl, alt)

  def mouseRelease(self, paneRow, paneCol, shift, ctrl, alt):
    app.log.info(paneRow, paneCol, shift)
    tb = self.host.textBuffer
    tb.selectLineAt(self.host.scrollRow + paneRow)

  def mouseTripleClick(self, paneRow, paneCol, shift, ctrl, alt):
    pass

  def mouseWheelDown(self, shift, ctrl, alt):
    self.host.mouseWheelDown(shift, ctrl, alt)

  def mouseWheelUp(self, shift, ctrl, alt):
    self.host.mouseWheelUp(shift, ctrl, alt)

  def render(self):
    self.drawLineNumbers()


class LogWindow(ViewWindow):
  def __init__(self, parent):
    ViewWindow.__init__(self, parent)
    self.lines = app.log.getLines()
    self.renderCounter = 0

  def render(self):
    self.renderCounter += 1
    app.log.meta(" " * 10, self.renderCounter, "- screen refresh -")
    self.writeLineRow = 0
    colorA = app.color.get('default')
    colorB = app.color.get('highlight')
    for i in self.lines[-self.rows:]:
      color = colorA
      if len(i) and i[-1] == '-':
        color = colorB
      self.writeLine(i, color);
    ViewWindow.render(self)


class InteractiveFind(Window):
  def __init__(self, host):
    Window.__init__(self, host)
    self.findLine = LabeledLine(self, 'find: ')
    self.findLine.setController(app.cu_editor.InteractiveFind)
    self.zOrder.append(self.findLine)
    self.replaceLine = LabeledLine(self, 'replace: ')
    self.replaceLine.setController(app.cu_editor.InteractiveFind)
    self.zOrder.append(self.replaceLine)
    self.setTextBuffer(app.text_buffer.TextBuffer())
    self.controller = app.cu_editor.InteractiveFind(self,
        self.findLine.textBuffer)

  def reshape(self, top, left, rows, cols):
    Window.reshape(self, top, left, rows, cols)
    self.findLine.reshape(top, left, 1, cols)
    top += 1
    self.replaceLine.reshape(top, left, 1, cols)


class MessageLine(ViewWindow):
  """The message line appears at the bottom of the screen."""
  def __init__(self, host):
    ViewWindow.__init__(self, host)
    self.host = host
    self.message = None
    self.renderedMessage = None

  def render(self):
    if self.message:
      if self.message != self.renderedMessage:
        self.writeLineRow = 0
        self.writeLine(self.message, app.color.get('message_line'))
    else:
      self.blank(app.color.get('message_line'))


class StatusLine(ViewWindow):
  """The status line appears at the bottom of the screen. It shows the current
  line and column the cursor is on."""
  def __init__(self, host):
    ViewWindow.__init__(self, host)
    self.host = host

  def render(self):
    tb = self.host.textBuffer
    color = app.color.get('status_line')
    if self.host.showTips:
      tipRows = app.help.docs['tips']
      if len(tipRows) + 1 < self.rows:
        for i in range(self.rows):
          self.addStr(i, 0, ' ' * self.cols, color)
        for i,k in enumerate(tipRows):
          self.addStr(i + 1, 4, k, color)
        self.addStr(1, 40, "(Press F1 to show/hide tips)",
            color | curses.A_REVERSE)

    statusLine = ''
    if tb.message:
      statusLine = tb.message[0]
      color = (tb.message[1]
          if tb.message[1] is not None
          else app.color.get('status_line'))
      tb.setMessage()
    if 0:
      if tb.isDirty():
        statusLine += ' * '
      else:
        statusLine += ' . '
    # Percentages.
    rowPercentage = 0
    colPercentage = 0
    lineCount = len(tb.lines)
    if lineCount:
      rowPercentage = self.host.cursorRow * 100 / lineCount
      charCount = len(tb.lines[self.host.cursorRow])
      if self.host.cursorCol != 0:
        colPercentage = self.host.cursorCol * 100 / charCount
    # Format.
    rightSide = ''
    if len(statusLine):
      rightSide += ' |'
    if app.prefs.startup.get('showLogWindow'):
      rightSide += ' %s | %s |' % (tb.cursorGrammarName(),
          tb.selectionModeName())
    rightSide += ' %4d,%2d | %3d%%,%3d%%' % (
        self.host.cursorRow+1, self.host.cursorCol + 1,
        rowPercentage,
        colPercentage)
    statusLine += \
        ' ' * (self.cols - len(statusLine) - len(rightSide)) + rightSide
    self.addStr(self.rows - 1, 0, statusLine[:self.cols], color)


class TopInfo(ViewWindow):
  def __init__(self, host):
    ViewWindow.__init__(self, host)
    self.host = host
    self.borrowedRows = 0
    self.lines = []
    self.mode = 2

  def onChange(self):
    if self.mode == 0:
      return
    tb = self.host.textBuffer
    lines = []
    # TODO: Make dynamic topInfo work properly
    if len(tb.lines):
      lineCursor = self.host.scrollRow
      line = ""
      # Check for extremely small window.
      if len(tb.lines) > lineCursor:
        while len(line) == 0 and lineCursor > 0:
          line = tb.lines[lineCursor]
          lineCursor -= 1
      if len(line):
        indent = len(line) - len(line.lstrip(' '))
        lineCursor += 1
        while lineCursor < len(tb.lines):
          line = tb.lines[lineCursor]
          if not len(line):
            continue
          z = len(line) - len(line.lstrip(' '))
          if z > indent:
            indent = z
            lineCursor += 1
          else:
            break
        while indent and lineCursor > 0:
          line = tb.lines[lineCursor]
          if len(line):
            z = len(line) - len(line.lstrip(' '))
            if z < indent:
              indent = z
              lines.append(line)
          lineCursor -= 1
    pathLine = self.host.textBuffer.fullPath
    if 1:
      if tb.fileStats.getCurrentFileInfo()['isReadOnly']:
        pathLine += ' [RO]'
    if 1:
      if tb.isDirty():
        pathLine += ' * '
      else:
        pathLine += ' . '
    lines.append(pathLine[-self.cols:])
    self.lines = lines
    infoRows = len(self.lines)
    if self.mode > 0:
      infoRows = self.mode
    if self.borrowedRows != infoRows:
      self.host.topRows = infoRows
      self.host.layout()
      self.borrowedRows = infoRows

  def render(self):
    """Render the context information at the top of the window."""
    lines = self.lines[-self.mode:]
    lines.reverse()
    color = app.color.get('top_info')
    for i,line in enumerate(lines):
      self.addStr(i, 0, (line + ' ' * (self.cols - len(line)))[:self.cols],
          color)
    for i in range(len(lines), self.rows):
      self.addStr(i, 0, ' ' * self.cols, color)

  def reshape(self, top, left, rows, cols):
    self.borrowedRows = 0
    ViewWindow.reshape(self, top, left, rows, cols)


class InputWindow(Window):
  """This is the main content window. Often the largest pane displayed."""
  def __init__(self, host):
    if app.config.strict_debug:
      assert(host)
    Window.__init__(self, host)
    self.bottomRows = 1  # Not including status line.
    self.host = host
    self.showFooter = True
    self.useInteractiveFind = True
    self.savedScrollPositions = {}
    self.showLineNumbers = app.prefs.editor.get(
        'showLineNumbers', True)
    self.showMessageLine = True
    self.showRightColumn = True
    self.showTopInfo = True
    self.statusLineCount = 0 if app.prefs.status.get('seenTips') else 8

    self.topRows = 2  # Number of lines in default TopInfo status.
    self.controller = app.controller.MainController(self)
    self.controller.add(app.em_editor.EmacsEdit(self))
    self.controller.add(app.vi_editor.ViEdit(self))
    self.controller.add(app.cu_editor.CuaPlusEdit(self))
    # What does the user appear to want: edit, quit, or something else?
    self.userIntent = 'edit'
    if 1:
      self.confirmClose = LabeledLine(self,
          "Save changes? (yes, no, or cancel): ")
      self.confirmClose.setController(app.cu_editor.ConfirmClose)
    if 1:
      self.confirmOverwrite = LabeledLine(self,
          "Overwrite exiting file? (yes or no): ")
      self.confirmOverwrite.setController(app.cu_editor.ConfirmOverwrite)
    self.contextMenu = Menu(self)
    if 0:  # wip on multi-line interactive find.
      self.interactiveFind = InteractiveFind(self)
    else:
      self.interactiveFind = LabeledLine(self, 'find: ')
      self.interactiveFind.setController(app.cu_editor.InteractiveFind)
    if 1:
      self.interactiveGoto = LabeledLine(self, 'goto: ')
      self.interactiveGoto.setController(app.cu_editor.InteractiveGoto)
    if 1:
      self.interactivePrediction = LabeledLine(self, 'p: ')
      self.interactivePrediction.setController(
          app.cu_editor.InteractivePrediction)
    if 1:
      self.interactivePrompt = LabeledLine(self, "e: ")
      self.interactivePrompt.setController(app.cu_editor.InteractivePrompt)
    if 1:
      self.interactiveQuit = LabeledLine(self,
          "Save changes? (yes, no, or cancel): ")
      self.interactiveQuit.setController(app.cu_editor.InteractiveQuit)
    if 1:
      self.topInfo = TopInfo(self)
      self.topInfo.setParent(self, 0)
      if not self.showTopInfo:
        self.topInfo.hide()
    if 1:
      self.statusLine = StatusLine(self)
      self.statusLine.setParent(self, 0)
      if not self.showFooter:
        self.statusLine.hide()
    if 1:
      self.lineNumberColumn = LineNumbers(self)
      self.lineNumberColumn.setParent(self, 0)
      if not self.showLineNumbers:
        self.lineNumberColumn.hide()
    if 1:
      self.logoCorner = ViewWindow(self)
      self.logoCorner.name = 'Logo'
      self.logoCorner.setParent(self, 0)
    if 1:
      self.rightColumn = ViewWindow(self)
      self.rightColumn.name = 'Right'
      self.rightColumn.setParent(self, 0)
      if not self.showRightColumn:
        self.rightColumn.hide()
    if 1:
      self.popupWindow = PopupWindow(self)
    if self.showMessageLine:
      self.messageLine = MessageLine(self)
      self.messageLine.setParent(self, 0)
    self.showTips = app.prefs.status.get('showTips')
    self.statusLineCount = 8 if self.showTips else 1

  if 0:
    def splitWindow(self):
      """
      Experimental.
      """
      app.log.info()
      other = InputWindow(self.prg)
      other.setTextBuffer(self.textBuffer)
      app.log.info()
      self.prg.zOrder.append(other)
      self.prg.layout()
      app.log.info()

  def startup(self):
    for f in app.prefs.startup.get('cliFiles', []):
      app.buffer_manager.buffers.loadTextBuffer(f['path'], self)
    if app.prefs.startup.get('readStdin'):
      app.buffer_manager.buffers.readStdin()
    tb = app.buffer_manager.buffers.topBuffer()
    if not tb:
      tb = app.buffer_manager.buffers.newTextBuffer()
    self.setTextBuffer(tb)
    openToLine = app.prefs.startup.get('openToLine')
    if openToLine is not None:
      self.textBuffer.selectText(openToLine - 1, 0, 0,
          app.selectable.kSelectionNone)

  def reshape(self, top, left, rows, cols):
    """Change self and sub-windows to fit within the given rectangle."""
    app.log.detail(top, left, rows, cols)
    Window.reshape(self, top, left, rows, cols)
    self.outerShape = (top, left, rows, cols)
    self.layout()

  def layout(self):
    """Change self and sub-windows to fit within the given rectangle."""
    app.log.info()
    top, left, rows, cols = self.outerShape
    lineNumbersCols = 7
    topRows = self.topRows
    bottomRows = self.bottomRows

    if self.showTopInfo and rows > topRows and cols > lineNumbersCols:
      self.topInfo.reshape(top,
          left + lineNumbersCols, topRows, cols - lineNumbersCols)
      top += topRows
      rows -= topRows
    rows -= bottomRows
    bottomFirstRow = top + rows

    self.confirmClose.reshape(bottomFirstRow, left, bottomRows, cols)
    self.confirmOverwrite.reshape(bottomFirstRow, left, bottomRows, cols)
    self.interactivePrediction.reshape(bottomFirstRow, left, bottomRows, cols)
    self.interactivePrompt.reshape(bottomFirstRow, left, bottomRows, cols)
    self.interactiveQuit.reshape(bottomFirstRow, left, bottomRows, cols)
    if self.showMessageLine:
      self.messageLine.reshape(bottomFirstRow, left, bottomRows, cols)
    if self.useInteractiveFind:
      self.interactiveFind.reshape(bottomFirstRow, left, bottomRows, cols)
    if 1:
      self.interactiveGoto.reshape(bottomFirstRow,
          left, bottomRows, cols)
    if self.showFooter and rows > 0:
      self.statusLine.reshape(
          bottomFirstRow - self.statusLineCount, left, self.statusLineCount, cols)
      rows -= self.statusLineCount
    if self.showLineNumbers and cols > lineNumbersCols:
      self.lineNumberColumn.reshape(top, left, rows, lineNumbersCols)
      cols -= lineNumbersCols
      left += lineNumbersCols
    if self.showRightColumn and cols > 0:
      self.rightColumn.reshape(top, left + cols - 1, rows, 1)
      cols -= 1
    # The top, left of the main window is the rows, cols of the logo corner.
    self.logoCorner.reshape(0, 0, top, left)
    Window.reshape(self, top, left, rows, cols)

  def drawLogoCorner(self):
    """."""
    logo = self.logoCorner
    if logo.rows <= 0 or logo.cols <= 0:
      return
    color = app.color.get('logo')
    for i in range(logo.rows):
      logo.addStr(i, 0, ' ' * logo.cols, color)
    logo.addStr(0, 1, 'ci'[:self.cols], color)
    logo.render()

  def drawRightEdge(self):
    """Draw makers to indicate text extending past the right edge of the
    window."""
    maxRow, maxCol = self.rows, self.cols
    limit = min(maxRow, len(self.textBuffer.lines)-self.scrollRow)
    for i in range(limit):
      color = app.color.get('right_column')
      if len(self.textBuffer.lines[
          i + self.scrollRow]) - self.scrollCol > maxCol:
        color = app.color.get('line_overflow')
      self.rightColumn.addStr(i, 0, ' ', color)
    color = app.color.get('outside_document')
    for i in range(limit, maxRow):
      self.rightColumn.addStr(i, 0, ' ', color)

  def focus(self):
    app.log.debug()
    self.layout()
    if self.showMessageLine:
      self.messageLine.show()
    Window.focus(self)

  def quitNow(self):
    self.host.quitNow()

  def render(self):
    self.topInfo.onChange()
    self.drawLogoCorner()
    self.drawRightEdge()
    Window.render(self)

  def setTextBuffer(self, textBuffer):
    app.log.info('setTextBuffer')
    if self.textBuffer is not None:
      self.savedScrollPositions[self.textBuffer.fullPath] = (
          self.scrollRow, self.scrollCol)
    #self.normalize()
    textBuffer.lineLimitIndicator = app.prefs.editor['lineLimitIndicator']
    textBuffer.debugRedo = app.prefs.startup.get('debugRedo')
    Window.setTextBuffer(self, textBuffer)
    self.controller.setTextBuffer(textBuffer)
    savedScroll = self.savedScrollPositions.get(self.textBuffer.fullPath)
    if savedScroll is not None:
      self.scrollRow, self.scrollCol = savedScroll
    else:
      self.textBuffer.scrollToOptimalScrollPosition()

  def toggleShowTips(self):
    self.showTips = not self.showTips
    self.statusLineCount = 8 if self.showTips else 1
    self.layout()
    app.prefs.save('status', 'showTips', self.showTips)

  def unfocus(self):
    if self.showMessageLine:
      self.messageLine.hide()
    Window.unfocus(self)


class OptionsRow(ViewWindow):
  class ControlElement:
    def __init__(self, type, name, reference, width=None, sep=" "):
      self.type = type
      self.name = name
      self.reference = reference
      self.width = width if width is not None else len(name)
      self.sep = sep

  def __init__(self, host):
    if app.config.strict_debug:
      assert(host)
    ViewWindow.__init__(self, host)
    self.host = host
    self.controlList = []
    self.group = None

  def addElement(self, draw, kind, name, reference, width, sep, extraWidth=0):
    if app.config.strict_debug:
      assert type(name) == str
      assert type(sep) == str
      assert type(width) in [type(None), int]
      assert type(extraWidth) == int
      if reference is not None:
        assert type(reference) == dict
        assert name in reference
    if self.group is not None:
      self.group.append(len(self.controlList))
    element = {
      'draw': draw,
      'type': kind,
      'name': name,
      'dict': reference,
      'sep': sep,
      'width': width if width is not None else len(name) + extraWidth
    }
    self.controlList.append(element)
    return element

  def addLabel(self, name, width=None, sep=" "):
    def draw(control):
      return control['name']
    return self.addElement(draw, 'label', name, None, width, sep)

  def addSortHeader(self, name, reference, width=None, sep=" |"):
    def draw(control):
      decoration = 'v' if control['dict'][control['name']] else '^'
      if control['dict'][control['name']] is None:
        decoration = '-'
      if control['width'] < 0:
        return '%s %s' % (control['name'], decoration)
      return '%s %s' % (decoration, control['name'])
    self.addElement(draw, 'sort', name, reference, width, sep, len(' v'))

  def addToggle(self, name, reference, width=None, sep="  "):
    if 1:
      toggleOn = '[x] ' + name
      toggleOff = '[ ] ' + name
    if 0:
      toggleOn = unichr(0x2612) + ' ' + control['name']
      toggleOff = unichr(0x2610) + ' ' + control['name']
    if 0:
      toggleOn = '[+' + control['name'] + ']'
      toggleOff = '[-' + control['name'] + ']'
    def draw(control):
      return toggleOn if control['dict'][control['name']] else toggleOff
    width = max(width, min(len(toggleOn), len(toggleOff)))
    self.addElement(draw, 'toggle', name, reference, width, sep, len('[-]'))

  def beginGroup(self):
    """Like a radio group, or column sort headers."""
    self.group = []

  def endGroup(self):
    """Like a radio group, or column sort headers."""
    pass

  def mouseClick(self, paneRow, paneCol, shift, ctrl, alt):
    row = self.scrollRow + paneRow
    col = self.scrollCol + paneCol
    offset = 0
    for index, control in enumerate(self.controlList):
      width = abs(control['width'])
      if offset <= col < offset + width:
        if control['type'] == 'sort':
          name = control['name']
          newValue = not control['dict'][name]
          if index in self.group:
            for element in self.group:
              elementName = self.controlList[element]['name']
              self.controlList[element]['dict'][elementName] = None
          control['dict'][name] = newValue
          self.host.controller.optionChanged(name, control['dict'][name])
          break
        if control['type'] == 'toggle':
          name = control['name']
          control['dict'][name] = not control['dict'][name]
          self.host.controller.optionChanged(name, control['dict'][name])
          break
      offset += width + len(control['sep'])

  def render(self):
    color = app.color.get('top_info')
    line = ''
    for control in self.controlList:
      label = control['draw'](control)
      line += '%*s%s' % (control['width'], label, control['sep'])
      if len(line) >= self.cols:
        break
    self.writeLineRow = 0
    self.writeLine(line[:self.cols], color)

class PopupWindow(Window):
  def __init__(self, host):
    if app.config.strict_debug:
      assert(host)
    Window.__init__(self, host)
    self.host = host
    self.controller = app.cu_editor.PopupController(self)
    self.setTextBuffer(app.text_buffer.TextBuffer())
    self.__message = []
    self.showOptions = True
    # This will be displayed and should contain the keys that respond to user
    # input. This should be updated if you change the controller's command set.
    self.__displayOptions = []
    # Prevent sync issues from occuring when setting options.
    self.__optionsLock = threading.Lock()

  def render(self):
    """
    Display a box of text in the center of the window.
    """
    maxRows, maxCols = self.host.rows, self.host.cols
    longestLineLength = 0
    if len(self.__message):
      longestLineLength = len(max(self.__message, key=len))
    cols = min(longestLineLength + 6, maxCols)
    rows = min(len(self.__message) + 4, maxRows)
    self.resizeTo(rows, cols)
    self.moveTo(maxRows / 2 - rows / 2, maxCols / 2 - cols / 2)
    color = app.color.get('popup_window')
    for row in range(rows):
      if row == rows - 2 and self.showOptions:
        message = '/'.join(self.__displayOptions)
      elif row == 0 or row >= rows - 3:
        self.addStr(row, 0, ' ' * cols, color)
        continue
      else:
        message = self.__message[row - 1]
      lineLength = len(message)
      spacing1 = (cols - lineLength) / 2
      spacing2 = cols - lineLength - spacing1
      self.addStr(row, 0, ' ' * spacing1 + message + ' ' * spacing2, color)

  def __setMessage(self, message):
    """
    Sets the Popup window's message to the given message.
    This function should only be called by setUpWindow.

    Args:
      message (str): A string that you want to display.

    Returns:
      None.
    """
    self.__message = message.split("\n")

  def __setDisplayOptions(self, displayOptions):
    """
    This function is used to change the options that are displayed in the
    popup window. They will be separated by a '/' character when displayed.
    This function should only be called by setUpWindow.

    Args:
      displayOptions (list): A list of possible keys which the user can press
                             and should be responded to by the controller.
    """
    self.__displayOptions = displayOptions

  def __setControllerOptions(self, controllerOptions):
    """
    This function is used to change the options that are displayed in the
    popup window as well as their functions. This function should only be
    called by setUpWindow.

    Args:
      controllerOptions (dict): A dictionary mapping keys (ints) to its
                                corresponding action.

    Returns;
      None.
    """
    self.controller.commandSet = controllerOptions

  def setUpWindow(self, message=None, displayOptions=None,
                  controllerOptions=None):
    """
    Sets up the popup window. You should pass in the following arguments in
    case of any sync issues, even if the values seem to already be set. By
    default, the values will be set to None, meaning that the values will
    not be changed. However, if you wish to set each value to be empty,
    message should be an empty string, displayOptions should be an empty list,
    and controllerOptions should be an empty dictionary.

    Args:
      message (str): The string that you want the popup window to display.
      displayOptions (list): The list of strings representing the options
                             that will be displayed on the popup window.
      controllerOptions (dict): The mapping of user keypresses to functions.

    Returns:
      None.
    """
    self.__optionsLock.acquire()
    if message is not None:
      self.__setMessage(message)
    if displayOptions is not None:
      self.__setDisplayOptions(displayOptions)
    if controllerOptions is not None:
      self.__setControllerOptions(controllerOptions)
    self.__optionsLock.release()

  def setTextBuffer(self, textBuffer):
    Window.setTextBuffer(self, textBuffer)
    self.controller.setTextBuffer(textBuffer)

  def unfocus(self):
    self.hide()
    Window.unfocus(self)

class PaletteWindow(Window):
  """A window with example foreground and background text colors."""
  def __init__(self, prg):
    Window.__init__(self, prg)
    self.prg = prg
    self.resizeTo(16, 16 * 5)
    self.moveTo(8, 8)
    self.controller = app.cu_editor.PaletteDialogController(self)
    self.setTextBuffer(app.text_buffer.TextBuffer())

  def render(self):
    width = 16
    rows = 16
    for i in range(width):
      for k in range(rows):
        self.addStr(k, i * 5, ' %3d ' % (i + k * width,),
            app.color.get(i + k * width))

  def setTextBuffer(self, textBuffer):
    Window.setTextBuffer(self, textBuffer)
    self.controller.setTextBuffer(textBuffer)

  def unfocus(self):
    self.hide()
    Window.unfocus(self)<|MERGE_RESOLUTION|>--- conflicted
+++ resolved
@@ -12,12 +12,6 @@
 # See the License for the specific language governing permissions and
 # limitations under the License.
 
-import bisect
-import os
-import sys
-import types
-import curses
-
 import app.buffer_manager
 import app.color
 import app.config
@@ -27,14 +21,13 @@
 import app.render
 import app.text_buffer
 import app.vi_editor
-<<<<<<< HEAD
+
 import bisect
+import curses
+import os
 import threading
-import os
+import types
 import sys
-import curses
-=======
->>>>>>> 47f32e97
 
 
 # The terminal area that the curses can draw to.
