# Copyright 2016 Google Inc.
#
# Licensed under the Apache License, Version 2.0 (the "License");
# you may not use this file except in compliance with the License.
# You may obtain a copy of the License at
#
#     http://www.apache.org/licenses/LICENSE-2.0
#
# Unless required by applicable law or agreed to in writing, software
# distributed under the License is distributed on an "AS IS" BASIS,
# WITHOUT WARRANTIES OR CONDITIONS OF ANY KIND, either express or implied.
# See the License for the specific language governing permissions and
# limitations under the License.

import app.buffer_manager
import app.color
import app.controller
import app.cu_editor
import app.editor
import app.em_editor
import app.file_manager_controller
import app.history
import app.render
import app.text_buffer
import app.vi_editor
import bisect
import os
import sys
import curses


# The terminal area that the curses can draw to.
mainCursesWindow = None


class ViewWindow:
  """A view window is a base window that does not get focus or have TextBuffer.
  See class ActiveWindow for a window that can get focus.
  See class Window for a window that can get focus and have a TextBuffer.
  """
  def __init__(self, parent):
    """
    Args:
      parent is responsible for the order in which this window is updated,
      relative to its siblings.
    """
    self.parent = parent
    self.zOrder = []
    self.isFocusable = False
    self.top = 0
    self.left = 0
    self.rows = 1
    self.cols = 1
    self.scrollRow = 0
    self.scrollCol = 0
    self.writeLineRow = 0

  def addStr(self, row, col, text, colorPair):
    """Overwrite text at row, column with text. The caller is responsible for
    avoiding overdraw.
    """
    #app.log.check_le(row, self.rows)
    #app.log.check_le(col, self.cols)
    app.render.frame.addStr(self.top + row, self.left + col,
        text.encode('utf-8'), colorPair)

  def changeFocusTo(self, changeTo):
    self.parent.changeFocusTo(changeTo)

  def normalize(self):
    self.parent.normalize()

  def paint(self, row, col, count, colorPair):
    """Paint text a row, column with colorPair.
      fyi, I thought this may be faster than using addStr to paint over the text
      with a different colorPair. It looks like there isn't a significant
      performance difference between chgat and addstr.
    """
    mainCursesWindow.chgat(self.top + row, self.left + col, count, colorPair)

  def presentModal(self, changeTo, paneRow, paneCol):
    self.parent.presentModal(changeTo, paneRow, paneCol)

  def blank(self, colorPair):
    """Clear the window."""
    for i in range(self.rows):
      self.addStr(i, 0, ' ' * self.cols, colorPair)

  def contains(self, row, col):
    """Determine whether the position at row, col lay within this window."""
    for i in self.zOrder:
      if i.contains(row, col):
        return i
    return (self.top <= row < self.top + self.rows and
        self.left <= col < self.left + self.cols and self)

  def debugDraw(self, win):
    self.parent.debugDraw(win)

  def debugUndoDraw(self, win):
    self.parent.debugUndoDraw(win)

  def hide(self):
    """Remove window from the render list."""
    try:
      self.parent.zOrder.remove(self)
    except ValueError:
      app.log.detail(repr(self) + 'not found in zOrder')

  def mouseClick(self, paneRow, paneCol, shift, ctrl, alt):
    pass

  def mouseDoubleClick(self, paneRow, paneCol, shift, ctrl, alt):
    pass

  def mouseMoved(self, paneRow, paneCol, shift, ctrl, alt):
    pass

  def mouseRelease(self, paneRow, paneCol, shift, ctrl, alt):
    pass

  def mouseTripleClick(self, paneRow, paneCol, shift, ctrl, alt):
    pass

  def mouseWheelDown(self, shift, ctrl, alt):
    pass

  def mouseWheelUp(self, shift, ctrl, alt):
    pass

  def moveTo(self, top, left):
    self.top = top
    self.left = left

  def moveBy(self, top, left):
    self.top += top
    self.left += left

  def render(self):
    """Redraw window."""
    for child in self.zOrder:
      child.render()

  def reshape(self, rows, cols, top, left):
    self.moveTo(top, left)
    self.resizeTo(rows, cols)

  def resizeTo(self, rows, cols):
    #app.log.detail(rows, cols, self)
    assert rows >=0, rows
    assert cols >=0, cols
    self.rows = rows
    self.cols = cols

  def resizeBottomBy(self, rows):
    self.rows += rows

  def resizeBy(self, rows, cols):
    self.rows += rows
    self.cols += cols

  def resizeTopBy(self, rows):
    self.top += rows
    self.rows -= rows

  def setParent(self, parent, layerIndex):
    """Setting the parent will cause the the window to refresh (i.e. if self
    was hidden with hide() it will no longer be hidden).
    """
    if self.parent:
      try:
        self.parent.zOrder.remove(self)
      except Exception:
        pass
    self.parent = parent
    if parent:
      self.parent.zOrder.insert(layerIndex, self)

  def show(self):
    """Show window and bring it to the top layer."""
    try:
      self.parent.zOrder.remove(self)
    except Exception:
      pass
    self.parent.zOrder.append(self)

  def writeLine(self, text, color):
    """Simple line writer for static windows."""
    text = unicode(text)[:self.cols]
    text = text + ' ' * max(0, self.cols - len(text))
    app.render.frame.addStr(self.top + self.writeLineRow, self.left,
        text.encode('utf-8'), color)
    self.writeLineRow += 1


class ActiveWindow(ViewWindow):
  """An ActiveWindow may have focus and a controller."""
  def __init__(self, parent):
    ViewWindow.__init__(self, parent)
    self.controller = None
    self.isFocusable = True

  def focus(self):
    app.log.info(self)
    self.hasFocus = True
    try:
      self.parent.zOrder.remove(self)
    except ValueError:
      app.log.detail(repr(self) + 'not found in zOrder')
    self.parent.zOrder.append(self)
    self.controller.focus()

  def unfocus(self):
    app.log.info(self)
    self.hasFocus = False
    self.controller.unfocus()


class Window(ActiveWindow):
  """A Window holds a TextBuffer and a controller that operates on the
  TextBuffer."""
  def __init__(self, parent):
    ActiveWindow.__init__(self, parent)
    self.cursorRow = 0
    self.cursorCol = 0
    self.hasCaptiveCursor = app.prefs.editor['captiveCursor']
    self.hasFocus = False
    self.textBuffer = None

  def mouseClick(self, paneRow, paneCol, shift, ctrl, alt):
    self.textBuffer.mouseClick(paneRow, paneCol, shift, ctrl, alt)

  def mouseDoubleClick(self, paneRow, paneCol, shift, ctrl, alt):
    self.textBuffer.mouseDoubleClick(paneRow, paneCol, shift, ctrl, alt)

  def mouseMoved(self, paneRow, paneCol, shift, ctrl, alt):
    self.textBuffer.mouseMoved(paneRow, paneCol, shift, ctrl, alt)

  def mouseRelease(self, paneRow, paneCol, shift, ctrl, alt):
    self.textBuffer.mouseRelease(paneRow, paneCol, shift, ctrl, alt)

  def mouseTripleClick(self, paneRow, paneCol, shift, ctrl, alt):
    self.textBuffer.mouseTripleClick(paneRow, paneCol, shift, ctrl, alt)

  def mouseWheelDown(self, shift, ctrl, alt):
    self.textBuffer.mouseWheelDown(shift, ctrl, alt)

  def mouseWheelUp(self, shift, ctrl, alt):
    self.textBuffer.mouseWheelUp(shift, ctrl, alt)

  def render(self):
    self.cursorRow = self.textBuffer.penRow
    self.cursorCol = self.textBuffer.penCol
    self.textBuffer.draw(self)
    ViewWindow.render(self)
    if self.hasFocus:
      self.parent.debugDraw(self)
      self.parent.debugUndoDraw(self)
      if (self.cursorRow >= self.scrollRow and
          self.cursorRow < self.scrollRow + self.rows):
        app.render.frame.setCursor((
            self.top + self.cursorRow - self.scrollRow,
            self.left + self.cursorCol - self.scrollCol))
      else:
        app.render.frame.setCursor(None)

  def setTextBuffer(self, textBuffer):
    textBuffer.setView(self)
    self.textBuffer = textBuffer

  def unfocus(self):
    ActiveWindow.unfocus(self)


class LabeledLine(Window):
  """A single line with a label. This is akin to a line prompt or gui modal
      dialog. It's used for things like 'find' and 'goto line'."""
  def __init__(self, parent, label):
    Window.__init__(self, parent)
    self.host = parent
    tb = app.text_buffer.TextBuffer()
    tb.rootGrammar = app.prefs.grammars['none']
    self.setTextBuffer(tb)
    self.label = label
    self.leftColumn = ViewWindow(self)

  def quitNow(self):
    self.host.quitNow()

  def render(self):
    self.leftColumn.addStr(0, 0, self.label, app.color.get('keyword'))
    Window.render(self)

  def reshape(self, rows, cols, top, left):
    labelWidth = len(self.label)
    Window.reshape(self, rows, max(0, cols - labelWidth), top,
        left + labelWidth)
    self.leftColumn.reshape(rows, labelWidth, top, left)

  def setController(self, controllerClass):
    #app.log.caller('                        ',self.textBuffer)
    self.controller = controllerClass(self)
    self.controller.setTextBuffer(self.textBuffer)

  def setLabel(self, label):
    self.label = label
    self.reshape(self.rows, self.cols, self.top, self.left)

  def unfocus(self):
    self.blank(app.color.get('message_line'))
    self.hide()
    self.leftColumn.blank(app.color.get('message_line'))
    self.leftColumn.hide()
    Window.unfocus(self)


class Menu(ViewWindow):
  """Work in progress on a context menu.
  """
  def __init__(self, host):
    ViewWindow.__init__(self, host)
    self.host = host
    self.controller = None
    self.lines = []
    self.commands = []

  def addItem(self, label, command):
    self.lines.append(label)
    self.commands.append(command)

  def clear(self):
    self.lines = []
    self.commands = []

  def moveSizeToFit(self, left, top):
    self.clear()
    self.addItem('some menu', None)
    #self.addItem('sort', self.host.textBuffer.sortSelection)
    self.addItem('cut', self.host.textBuffer.editCut)
    self.addItem('paste', self.host.textBuffer.editPaste)
    longest = 0
    for i in self.lines:
      if len(i) > longest:
        longest = len(i)
    self.reshape(len(self.lines), longest + 2, left, top)

  def render(self):
    color = app.color.get('context_menu')
    self.writeLineRow = 0
    for i in self.lines[:self.rows]:
      self.writeLine(" "+i, color);
    ViewWindow.render(self)

  def setController(self, controllerClass):
    app.log.info('                        ',self.textBuffer)
    self.controller = controllerClass(self)
    self.controller.setTextBuffer(self.textBuffer)


class LineNumbers(ViewWindow):
  def __init__(self, host):
    ViewWindow.__init__(self, host)
    self.host = host

  def drawLineNumbers(self):
    limit = min(self.rows,
        len(self.host.textBuffer.lines) - self.host.scrollRow)
    cursorBookmarkColorIndex = None
    visibleBookmarks = self.getVisibleBookmarks(self.host.scrollRow,
                                                self.host.scrollRow + limit)
    currentBookmarkIndex = 0
    for i in range(limit):
      color = app.color.get('line_number')
      currentRow = self.host.scrollRow + i
      if currentBookmarkIndex < len(visibleBookmarks):
        currentBookmark = visibleBookmarks[currentBookmarkIndex]
      else:
        currentBookmark = None
      # Use a different color if the row is associated with a bookmark.
      if currentBookmark:
        if (currentRow >= currentBookmark[0][0] and
            currentRow <= currentBookmark[0][1]):
          color = app.color.get(currentBookmark[1].get('colorIndex'))
          if self.host.cursorRow == currentRow:
            cursorBookmarkColorIndex = currentBookmark[1].get('colorIndex')
        if currentRow + 1 > currentBookmark[0][1]:
          currentBookmarkIndex += 1
      self.addStr(i, 0, ' %5d ' % (currentRow + 1), color)
    color = app.color.get('outside_document')
    for i in range(limit, self.rows):
      self.addStr(i, 0, '       ', color)
    cursorAt = self.host.cursorRow - self.host.scrollRow
    if 0 <= cursorAt < limit:
      if cursorBookmarkColorIndex:
        if app.prefs.startup['numColors'] == 8:
          color = app.color.get(cursorBookmarkColorIndex)
        else:
          color = app.color.get(cursorBookmarkColorIndex % 32 + 128)
      else:
        color = app.color.get('line_number_current')
      self.addStr(cursorAt, 1, '%5d' % (self.host.cursorRow + 1), color)

  def getVisibleBookmarks(self, beginRow, endRow):
    """
    Args:
      beginRow (int): the index of the line number that you want the list of
                      bookmarks to start from.
      endRow (int): the index of the line number that you want the list of
                    bookmarks to end at (exclusive).

    Returns:
      A list containing the bookmarks that are displayed on the screen. If there
      are no bookmarks, returns an empty list.
    """
    bookmarkList = self.host.textBuffer.bookmarks
    beginIndex = endIndex = 0
    if len(bookmarkList):
      beginIndex = bisect.bisect_left(bookmarkList, ((beginRow,),))
      if beginIndex > 0 and bookmarkList[beginIndex - 1][0][1] >= beginRow:
        beginIndex -= 1
      endIndex = bisect.bisect(bookmarkList, ((endRow,),))
    return bookmarkList[beginIndex:endIndex]

  def mouseClick(self, paneRow, paneCol, shift, ctrl, alt):
    app.log.info(paneRow, paneCol, shift)
    if ctrl:
      app.log.info('click at', paneRow, paneCol)
      return
    self.host.changeFocusTo(self.host)
    tb = self.host.textBuffer
    if self.host.scrollRow + paneRow >= len(tb.lines):
      tb.selectionNone()
      return
    if shift:
      if tb.selectionMode == app.selectable.kSelectionNone:
        tb.selectionLine()
      self.mouseRelease(paneRow, paneCol, shift, ctrl, alt)
    else:
      tb.cursorMoveAndMark(self.host.scrollRow + paneRow - tb.penRow, 0,
                           self.host.scrollRow + paneRow - tb.markerRow, 0,
                           app.selectable.kSelectionNone - tb.selectionMode)
      tb.redo()
      self.mouseRelease(paneRow, paneCol, shift, ctrl, alt)

  def mouseDoubleClick(self, paneRow, paneCol, shift, ctrl, alt):
    self.host.textBuffer.selectionAll()

  def mouseMoved(self, paneRow, paneCol, shift, ctrl, alt):
    app.log.info(paneRow, paneCol, shift)
    self.host.textBuffer.mouseClick(paneRow, paneCol - self.cols, True, ctrl, alt)

  def mouseRelease(self, paneRow, paneCol, shift, ctrl, alt):
    app.log.info(paneRow, paneCol, shift)
    tb = self.host.textBuffer
    tb.selectLineAt(self.host.scrollRow + paneRow)

  def mouseTripleClick(self, paneRow, paneCol, shift, ctrl, alt):
    pass

  def mouseWheelDown(self, shift, ctrl, alt):
    self.host.mouseWheelDown(shift, ctrl, alt)

  def mouseWheelUp(self, shift, ctrl, alt):
    self.host.mouseWheelUp(shift, ctrl, alt)

  def render(self):
    self.drawLineNumbers()


class LogWindow(ViewWindow):
  def __init__(self, parent):
    ViewWindow.__init__(self, parent)
    self.lines = app.log.getLines()
    self.renderCounter = 0

  def render(self):
    self.renderCounter += 1
    app.log.meta(" " * 10, self.renderCounter, "- screen refresh -")
    self.writeLineRow = 0
    colorA = app.color.get('default')
    colorB = app.color.get('highlight')
    for i in self.lines[-self.rows:]:
      color = colorA
      if len(i) and i[-1] == '-':
        color = colorB
      self.writeLine(i, color);
    ViewWindow.render(self)


class InteractiveFind(Window):
  def __init__(self, host):
    Window.__init__(self, host)
    self.findLine = LabeledLine(self, 'find: ')
    self.findLine.setController(app.cu_editor.InteractiveFind)
    self.zOrder.append(self.findLine)
    self.replaceLine = LabeledLine(self, 'replace: ')
    self.replaceLine.setController(app.cu_editor.InteractiveFind)
    self.zOrder.append(self.replaceLine)
    self.setTextBuffer(app.text_buffer.TextBuffer())
    self.controller = app.cu_editor.InteractiveFind(self,
        self.findLine.textBuffer)

  def reshape(self, rows, cols, top, left):
    self.findLine.reshape(1, cols, top, left)
    top += 1
    self.replaceLine.reshape(1, cols, top, left)


class MessageLine(ViewWindow):
  """The message line appears at the bottom of the screen."""
  def __init__(self, host):
    ViewWindow.__init__(self, host)
    self.host = host
    self.message = None
    self.renderedMessage = None

  def render(self):
    if self.message:
      if self.message != self.renderedMessage:
        self.writeLineRow = 0
        self.writeLine(self.message, app.color.get('message_line'))
    else:
      self.blank(app.color.get('message_line'))


class StatusLine(ViewWindow):
  """The status line appears at the bottom of the screen. It shows the current
  line and column the cursor is on."""
  def __init__(self, host):
    ViewWindow.__init__(self, host)
    self.host = host

  def render(self):
    tb = self.host.textBuffer
    color = app.color.get('status_line')
    if self.host.showTips:
      tipRows = app.help.docs['tips']
      if len(tipRows) + 1 < self.rows:
        for i in range(self.rows):
          self.addStr(i, 0, ' ' * self.cols, color)
        for i,k in enumerate(tipRows):
          self.addStr(i + 1, 4, k, color)
        self.addStr(1, 40, "(Press F1 to show/hide tips)",
            color | curses.A_REVERSE)

    statusLine = ''
    if tb.message:
      statusLine = tb.message[0]
      color = (tb.message[1]
          if tb.message[1] is not None
          else app.color.get('status_line'))
      tb.setMessage()
    if 0:
      if tb.isDirty():
        statusLine += ' * '
      else:
        statusLine += ' . '
    # Percentages.
    rowPercentage = 0
    colPercentage = 0
    lineCount = len(tb.lines)
    if lineCount:
      rowPercentage = self.host.cursorRow * 100 / lineCount
      charCount = len(tb.lines[self.host.cursorRow])
      if self.host.cursorCol != 0:
        colPercentage = self.host.cursorCol * 100 / charCount
    # Format.
    rightSide = ''
    if len(statusLine):
      rightSide += ' |'
    if app.prefs.startup.get('showLogWindow'):
      rightSide += ' %s | %s |' % (tb.cursorGrammarName(),
          tb.selectionModeName())
    rightSide += ' %4d,%2d | %3d%%,%3d%%' % (
        self.host.cursorRow+1, self.host.cursorCol + 1,
        rowPercentage,
        colPercentage)
    statusLine += \
        ' ' * (self.cols - len(statusLine) - len(rightSide)) + rightSide
    self.addStr(self.rows - 1, 0, statusLine[:self.cols], color)


class TopInfo(ViewWindow):
  def __init__(self, host):
    ViewWindow.__init__(self, host)
    self.host = host
    self.borrowedRows = 0
    self.lines = []
    self.mode = 2

  def onChange(self):
    if self.mode == 0:
      return
    tb = self.host.textBuffer
    lines = []
    # TODO: Make dynamic topInfo work properly
    if len(tb.lines):
      lineCursor = self.host.scrollRow
      line = ""
      # Check for extremely small window.
      if len(tb.lines) > lineCursor:
        while len(line) == 0 and lineCursor > 0:
          line = tb.lines[lineCursor]
          lineCursor -= 1
      if len(line):
        indent = len(line) - len(line.lstrip(' '))
        lineCursor += 1
        while lineCursor < len(tb.lines):
          line = tb.lines[lineCursor]
          if not len(line):
            continue
          z = len(line) - len(line.lstrip(' '))
          if z > indent:
            indent = z
            lineCursor += 1
          else:
            break
        while indent and lineCursor > 0:
          line = tb.lines[lineCursor]
          if len(line):
            z = len(line) - len(line.lstrip(' '))
            if z < indent:
              indent = z
              lines.append(line)
          lineCursor -= 1
    pathLine = self.host.textBuffer.fullPath
    if 1:
      if tb.fileStats.getCurrentFileInfo()['isReadOnly']:
        pathLine += ' [RO]'
    if 1:
      if tb.isDirty():
        pathLine += ' * '
      else:
        pathLine += ' . '
    lines.append(pathLine[-self.cols:])
    self.lines = lines
    infoRows = len(self.lines)
    if self.mode > 0:
      infoRows = self.mode
    if self.borrowedRows != infoRows:
      self.host.topRows = infoRows
      self.host.layout()
      self.borrowedRows = infoRows

  def render(self):
    """Render the context information at the top of the window."""
    lines = self.lines[-self.mode:]
    lines.reverse()
    color = app.color.get('top_info')
    for i,line in enumerate(lines):
      self.addStr(i, 0, (line + ' ' * (self.cols - len(line)))[:self.cols],
          color)
    for i in range(len(lines), self.rows):
      self.addStr(i, 0, ' ' * self.cols, color)

  def reshape(self, rows, cols, top, left):
    self.borrowedRows = 0
    ViewWindow.reshape(self, rows, cols, top, left)


class InputWindow(Window):
  """This is the main content window. Often the largest pane displayed."""
  def __init__(self, host):
    assert(host)
    Window.__init__(self, host)
    self.bottomRows = 1  # Not including status line.
    self.host = host
    self.showFooter = True
    self.useInteractiveFind = True
    self.savedScrollPositions = {}
    self.showLineNumbers = app.prefs.editor.get(
        'showLineNumbers', True)
    self.showMessageLine = True
    self.showRightColumn = True
    self.showTopInfo = True
    self.statusLineCount = 0 if app.prefs.status.get('seenTips') else 8

    self.topRows = 2  # Number of lines in default TopInfo status.
    self.controller = app.controller.MainController(self)
    self.controller.add(app.em_editor.EmacsEdit(self))
    self.controller.add(app.vi_editor.ViEdit(self))
    self.controller.add(app.cu_editor.CuaPlusEdit(self))
    # What does the user appear to want: edit, quit, or something else?
    self.userIntent = 'edit'
    if 1:
      self.confirmClose = LabeledLine(self,
          "Save changes? (yes, no, or cancel): ")
      self.confirmClose.setController(app.cu_editor.ConfirmClose)
    if 1:
      self.confirmOverwrite = LabeledLine(self,
          "Overwrite exiting file? (yes or no): ")
      self.confirmOverwrite.setController(app.cu_editor.ConfirmOverwrite)
    self.contextMenu = Menu(self)
    if 0:  # wip on multi-line interactive find.
      self.interactiveFind = InteractiveFind(self)
    else:
      self.interactiveFind = LabeledLine(self, 'find: ')
      self.interactiveFind.setController(app.cu_editor.InteractiveFind)
    if 1:
      self.interactiveGoto = LabeledLine(self, 'goto: ')
      self.interactiveGoto.setController(app.cu_editor.InteractiveGoto)
    if 0:
      self.interactiveOpen = LabeledLine(self, 'open: ')
      self.interactiveOpen.setController(app.cu_editor.InteractiveOpener)
    if 1:
      self.interactivePrediction = LabeledLine(self, 'p: ')
      self.interactivePrediction.setController(
          app.cu_editor.InteractivePrediction)
    if 1:
      self.interactivePrompt = LabeledLine(self, "e: ")
      self.interactivePrompt.setController(app.cu_editor.InteractivePrompt)
    if 1:
      self.interactiveQuit = LabeledLine(self,
          "Save changes? (yes, no, or cancel): ")
      self.interactiveQuit.setController(app.cu_editor.InteractiveQuit)
    if 1:
      self.interactiveSaveAs = LabeledLine(self, "save as: ")
      self.interactiveSaveAs.setController(app.cu_editor.InteractiveSaveAs)
    if 1:
      self.topInfo = TopInfo(self)
      self.topInfo.setParent(self, 0)
      if not self.showTopInfo:
        self.topInfo.hide()
    if 1:
      self.statusLine = StatusLine(self)
      self.statusLine.setParent(self, 0)
      if not self.showFooter:
        self.statusLine.hide()
    if 1:
      self.lineNumberColumn = LineNumbers(self)
      self.lineNumberColumn.setParent(self, 0)
      if not self.showLineNumbers:
        self.lineNumberColumn.hide()
    if 1:
      self.logoCorner = ViewWindow(self)
      self.logoCorner.name = 'Logo'
      self.logoCorner.setParent(self, 0)
    if 1:
      self.rightColumn = ViewWindow(self)
      self.rightColumn.name = 'Right'
      self.rightColumn.setParent(self, 0)
      if not self.showRightColumn:
        self.rightColumn.hide()
    if 1:
      self.popupWindow = PopupWindow(self)
    if self.showMessageLine:
      self.messageLine = MessageLine(self)
      self.messageLine.setParent(self, 0)
    self.showTips = app.prefs.status.get('showTips')
    self.statusLineCount = 8 if self.showTips else 1

  if 0:
    def splitWindow(self):
      """
      Experimental.
      """
      app.log.info()
      other = InputWindow(self.prg)
      other.setTextBuffer(self.textBuffer)
      app.log.info()
      self.prg.zOrder.append(other)
      self.prg.layout()
      app.log.info()

  def startup(self):
    for f in app.prefs.startup.get('cliFiles', []):
      app.buffer_manager.buffers.loadTextBuffer(f['path'], self)
    if app.prefs.startup.get('readStdin'):
      app.buffer_manager.buffers.readStdin()
    tb = app.buffer_manager.buffers.topBuffer()
    if not tb:
      tb = app.buffer_manager.buffers.newTextBuffer()
    self.setTextBuffer(tb)
    openToLine = app.prefs.startup.get('openToLine')
    if openToLine is not None:
      self.textBuffer.selectText(openToLine - 1, 0, 0,
          app.selectable.kSelectionNone)

  def reshape(self, rows, cols, top, left):
    """Change self and sub-windows to fit within the given rectangle."""
    app.log.detail('reshape', rows, cols, top, left)
    self.outerShape = (rows, cols, top, left)
    self.layout()

  def layout(self):
    """Change self and sub-windows to fit within the given rectangle."""
    app.log.info()
    rows, cols, top, left = self.outerShape
    lineNumbersCols = 7
    topRows = self.topRows
    bottomRows = self.bottomRows

    if self.showTopInfo and rows > topRows and cols > lineNumbersCols:
      self.topInfo.reshape(topRows, cols - lineNumbersCols, top,
          left + lineNumbersCols)
      top += topRows
      rows -= topRows
    rows -= bottomRows
    bottomFirstRow = top + rows

    self.confirmClose.reshape(bottomRows, cols, bottomFirstRow, left)
    self.confirmOverwrite.reshape(bottomRows, cols, bottomFirstRow, left)
    if 0:
      self.interactiveOpen.reshape(bottomRows, cols, bottomFirstRow, left)
    self.interactivePrediction.reshape(bottomRows, cols, bottomFirstRow, left)
    self.interactivePrompt.reshape(bottomRows, cols, bottomFirstRow, left)
    self.interactiveQuit.reshape(bottomRows, cols, bottomFirstRow, left)
    self.interactiveSaveAs.reshape(bottomRows, cols, bottomFirstRow, left)
    if self.showMessageLine:
      self.messageLine.reshape(bottomRows, cols, bottomFirstRow, left)
    if self.useInteractiveFind:
      self.interactiveFind.reshape(bottomRows, cols, bottomFirstRow, left)
    if 1:
      self.interactiveGoto.reshape(bottomRows, cols, bottomFirstRow,
          left)

    if self.showFooter and rows > 0:
      self.statusLine.reshape(self.statusLineCount, cols,
          bottomFirstRow - self.statusLineCount, left)
      rows -= self.statusLineCount
    if self.showLineNumbers and cols > lineNumbersCols:
      self.lineNumberColumn.reshape(rows, lineNumbersCols, top, left)
      cols -= lineNumbersCols
      left += lineNumbersCols
    if self.showRightColumn and cols > 0:
      self.rightColumn.reshape(rows, 1, top, left + cols - 1)
      cols -= 1
    # The top, left of the main window is the rows, cols of the logo corner.
    self.logoCorner.reshape(top, left, 0, 0)
    Window.reshape(self, rows, cols, top, left)

  def drawLogoCorner(self):
    """."""
    logo = self.logoCorner
    if logo.rows <= 0 or logo.cols <= 0:
      return
    color = app.color.get('logo')
    for i in range(logo.rows):
      logo.addStr(i, 0, ' ' * logo.cols, color)
    logo.addStr(0, 1, 'ci'[:self.cols], color)
    logo.render()

  def drawRightEdge(self):
    """Draw makers to indicate text extending past the right edge of the
    window."""
    maxRow, maxCol = self.rows, self.cols
    limit = min(maxRow, len(self.textBuffer.lines)-self.scrollRow)
    for i in range(limit):
      color = app.color.get('right_column')
      if len(self.textBuffer.lines[
          i + self.scrollRow]) - self.scrollCol > maxCol:
        color = app.color.get('line_overflow')
      self.rightColumn.addStr(i, 0, ' ', color)
    color = app.color.get('outside_document')
    for i in range(limit, maxRow):
      self.rightColumn.addStr(i, 0, ' ', color)

  def focus(self):
    app.log.debug()
    self.layout()
    if self.showMessageLine:
      self.messageLine.show()
    Window.focus(self)

  def quitNow(self):
    self.host.quitNow()

  def render(self):
    self.topInfo.onChange()
    self.drawLogoCorner()
    self.drawRightEdge()
    Window.render(self)

  def setTextBuffer(self, textBuffer):
    app.log.info('setTextBuffer')
    if self.textBuffer is not None:
      self.savedScrollPositions[self.textBuffer.fullPath] = (
          self.scrollRow, self.scrollCol)
    #self.normalize()
    textBuffer.lineLimitIndicator = app.prefs.editor['lineLimitIndicator']
    textBuffer.debugRedo = app.prefs.startup.get('debugRedo')
    Window.setTextBuffer(self, textBuffer)
    self.controller.setTextBuffer(textBuffer)
    savedScroll = self.savedScrollPositions.get(self.textBuffer.fullPath)
    if savedScroll is not None:
      self.scrollRow, self.scrollCol = savedScroll
    else:
      self.textBuffer.scrollToOptimalScrollPosition()

  def toggleShowTips(self):
    self.showTips = not self.showTips
    self.statusLineCount = 8 if self.showTips else 1
    self.layout()
    app.prefs.save('status', 'showTips', self.showTips)

  def unfocus(self):
    if self.showMessageLine:
      self.messageLine.hide()
    Window.unfocus(self)


class OptionsRow(ViewWindow):
  class ControlElement:
    def __init__(self, type, name, reference, width=None, sep=" "):
      self.type = type
      self.name = name
      self.reference = reference
      self.width = width if width is not None else len(name)
      self.sep = sep

  def __init__(self, host):
    assert(host)
    ViewWindow.__init__(self, host)
    self.host = host
    self.controlList = []
    self.group = None

  def addElement(self, draw, kind, name, reference, width, sep, extraWidth=0):
    if 1:
      assert type(name) == str
      assert type(sep) == str
      assert type(width) in [type(None), int]
      assert type(extraWidth) == int
      if reference is not None:
        assert type(reference) == dict
        assert name in reference
    if self.group is not None:
      self.group.append(len(self.controlList))
    self.controlList.append({
        'draw': draw,
        'type': kind,
        'name': name,
        'dict': reference,
        'sep': sep,
        'width': width if width is not None else len(name) + extraWidth
        })

  def addLabel(self, name, width=None, sep=" "):
    def draw(control):
      return control['name']
    self.addElement(draw, 'label', name, None, width, sep)

  def addSortHeader(self, name, reference, width=None, sep=" |"):
    def draw(control):
      decoration = 'v' if control['dict'][control['name']] else '^'
      if control['dict'][control['name']] is None:
        decoration = '-'
      if control['width'] < 0:
        return '%s %s' % (control['name'], decoration)
      return '%s %s' % (decoration, control['name'])
    self.addElement(draw, 'sort', name, reference, width, sep, len(' v'))

  def addToggle(self, name, reference, width=None, sep="  "):
    if 1:
      toggleOn = '[x] ' + name
      toggleOff = '[ ] ' + name
    if 0:
      toggleOn = unichr(0x2612) + ' ' + control['name']
      toggleOff = unichr(0x2610) + ' ' + control['name']
    if 0:
      toggleOn = '[+' + control['name'] + ']'
      toggleOff = '[-' + control['name'] + ']'
    def draw(control):
      return toggleOn if control['dict'][control['name']] else toggleOff
    width = max(width, min(len(toggleOn), len(toggleOff)))
    self.addElement(draw, 'toggle', name, reference, width, sep, len('[-]'))

  def beginGroup(self):
    """Like a radio group, or column sort headers."""
    self.group = []

  def endGroup(self):
    """Like a radio group, or column sort headers."""
    pass

  def mouseClick(self, paneRow, paneCol, shift, ctrl, alt):
    row = self.scrollRow + paneRow
    col = self.scrollCol + paneCol
    offset = 0
    for index, control in enumerate(self.controlList):
      width = abs(control['width'])
      if offset <= col < offset + width:
        if control['type'] == 'sort':
          name = control['name']
          newValue = not control['dict'][name]
          if index in self.group:
            for element in self.group:
              elementName = self.controlList[element]['name']
              self.controlList[element]['dict'][elementName] = None
          control['dict'][name] = newValue
          self.host.controller.optionChanged(name, control['dict'][name])
          break
        if control['type'] == 'toggle':
          name = control['name']
          control['dict'][name] = not control['dict'][name]
          self.host.controller.optionChanged(name, control['dict'][name])
          break
      offset += width + len(control['sep'])

  def render(self):
    color = app.color.get('top_info')
    line = ''
    for control in self.controlList:
      label = control['draw'](control)
      line += '%*s%s' % (control['width'], label, control['sep'])
      if len(line) >= self.cols:
        break
    self.writeLineRow = 0
    self.writeLine(line[:self.cols], color)


# todo remove or use this.
class PathRow(ViewWindow):
  def __init__(self, host):
    assert(host)
    ViewWindow.__init__(self, host)
    self.host = host
    self.path = ''

  def mouseClick(self, paneRow, paneCol, shift, ctrl, alt):
    row = self.scrollRow + paneRow
    col = self.scrollCol + paneCol
    line = self.path
    col = self.scrollCol + paneCol
    self.host.controller.shownDirectory = None
    if col >= len(line):
      return
    slash = line[col:].find('/')
    self.path = line[:col + slash + 1]

  def render(self):
    app.log.debug()
    offset = 0
    color = app.color.get('message_line')
    #self.addStr(0, 0, self.path, color)
    self.writeLineRow = 0
    self.writeLine(self.path, color)


class DirectoryList(Window):
  """This <tbd>."""
  def __init__(self, host, inputWindow):
    assert host
    assert self is not host
    Window.__init__(self, host)
    self.host = host
    self.inputWindow = inputWindow
    self.controller = app.cu_editor.DirectoryList(self)
    self.setTextBuffer(app.text_buffer.TextBuffer())
    self.optionsRow = OptionsRow(self)
    self.opt = {
      'Name': True,
      'Size': None,
      'Modified': None,
    }
    self.optionsRow.beginGroup()
    for key, size in [('Name', -40), ('Size', 15), ('Modified', 24)]:
      self.optionsRow.addSortHeader(key, self.opt, size)
    self.optionsRow.setParent(self, 0)

  def reshape(self, rows, cols, top, left):
    """Change self and sub-windows to fit within the given rectangle."""
    app.log.detail('reshape', rows, cols, top, left)
    self.optionsRow.reshape(1, cols, top, left)
    top += 1
    rows -= 1
    Window.reshape(self, rows, cols, top, left)

  def mouseClick(self, paneRow, paneCol, shift, ctrl, alt):
    row = self.scrollRow + paneRow
    if row >= len(self.textBuffer.lines):
      return
    path = self.host.getPath()
    if row == 0:  # Clicked on "./".
      # Clear the shown directory to trigger a refresh.
      self.controller.shownDirectory = None
      return
    elif row == 1:  # Clicked on "../".
      if path[-1] == os.path.sep:
        path = path[:-1]
      path = os.path.dirname(path)
      if len(path) > len(os.path.sep):
        path += os.path.sep
      self.host.setPath(path)
      return
    self.host.setPath(path + self.contents[row - 2])
    self.host.controller.createOrOpen()

  def mouseDoubleClick(self, paneRow, paneCol, shift, ctrl, alt):
    self.changeFocusTo(self.host)

  def mouseMoved(self, paneRow, paneCol, shift, ctrl, alt):
    self.changeFocusTo(self.host)

  def mouseRelease(self, paneRow, paneCol, shift, ctrl, alt):
    self.changeFocusTo(self.host)

  def mouseTripleClick(self, paneRow, paneCol, shift, ctrl, alt):
    self.changeFocusTo(self.host)

  def mouseWheelDown(self, shift, ctrl, alt):
    self.textBuffer.mouseWheelDown(shift, ctrl, alt)
    self.changeFocusTo(self.host)

  def mouseWheelUp(self, shift, ctrl, alt):
    self.textBuffer.mouseWheelUp(shift, ctrl, alt)
    self.changeFocusTo(self.host)

  def setTextBuffer(self, textBuffer):
    textBuffer.lineLimitIndicator = 999999
    textBuffer.highlightTrailingWhitespace = False
    Window.setTextBuffer(self, textBuffer)
    self.controller.setTextBuffer(textBuffer)


class FileManagerWindow(Window):
  def __init__(self, host, inputWindow):
    assert host
    #assert issubclass(host.__class__, Window), host
    Window.__init__(self, host)
    self.host = host
    self.inputWindow = inputWindow
    self.inputWindow.fileManagerWindow = self
    self.showTips = False
    self.controller = app.cu_editor.FileOpener(self)
    self.setTextBuffer(app.text_buffer.TextBuffer())
    self.textBuffer.setMessage('asdf', 0)
    self.opt = {
      'dotFiles': True,
      'sizes': True,
      'modified': True,
    }
    self.titleRow = OptionsRow(self)
    self.titleRow.addLabel(' ci    Open File')
    self.titleRow.setParent(self, 0)
    self.optionsRow = OptionsRow(self)
    self.optionsRow.addLabel(' Show: ')
    for key in ['dotFiles', 'sizes', 'modified']:
      self.optionsRow.addToggle(key, self.opt)
    self.optionsRow.setParent(self, 0)
    self.directoryList = DirectoryList(self, inputWindow)
    self.directoryList.setParent(self, 0)
    #self.statusLine = StatusLine(self)
    #self.statusLine.setParent(self, 0)

  def getPath(self):
    return self.textBuffer.lines[0]

  def mouseClick(self, paneRow, paneCol, shift, ctrl, alt):
    row = self.scrollRow + paneRow
    col = self.scrollCol + paneCol
    line = self.textBuffer.lines[0]
    col = self.scrollCol + paneCol
    self.directoryList.controller.shownDirectory = None
    if col >= len(line):
      return
    slash = line[col:].find('/')
    self.setPath(line[:col + slash + 1])

  def quitNow(self):
    app.log.debug()
    self.host.quitNow()

  def reshape(self, rows, cols, top, left):
    """Change self and sub-windows to fit within the given rectangle."""
    app.log.detail('reshape', rows, cols, top, left)
    self.titleRow.reshape(1, cols, top, left)
    top += 1
    rows -= 1
    Window.reshape(self, 1, cols, top, left)
    top += 1
    rows -= 1
    self.optionsRow.reshape(1, cols, rows, left)
    rows -= 2
    #self.statusLine.reshape(1, cols, rows, left)
    #rows -= 2
    self.directoryList.reshape(rows, cols, top, left)

  def setTextBuffer(self, textBuffer):
    textBuffer.lineLimitIndicator = 999999
    textBuffer.highlightTrailingWhitespace = False
    Window.setTextBuffer(self, textBuffer)
    self.controller.setTextBuffer(textBuffer)

  def setPath(self, path):
    self.textBuffer.selectionAll()
    self.textBuffer.editPasteLines((path,))

class PopupWindow(Window):
  def __init__(self, host):
    assert(host)
    Window.__init__(self, host)
    self.host = host
    self.controller = app.cu_editor.PopupController(self)
    self.setTextBuffer(app.text_buffer.TextBuffer())
    self.longestLineLength = 0
<<<<<<< HEAD
    self.message = []
    self.showOptions = True
    self.options = ["Y", "N"]
=======
    self.__message = []
    self.showOptions = True
    # This will be displayed and should contain the keys that respond to user
    # input. This should be updated if you change the controller's command set.
    self.options = []
>>>>>>> 532df82c

  def render(self):
    """
    Display a box of text in the center of the window.
    """
    maxRows, maxCols = self.host.rows, self.host.cols
    cols = min(self.longestLineLength + 6, maxCols)
<<<<<<< HEAD
    rows = min(len(self.message) + 4, maxRows)
=======
    rows = min(len(self.__message) + 4, maxRows)
>>>>>>> 532df82c
    self.resizeTo(rows, cols)
    self.moveTo(maxRows / 2 - rows / 2, maxCols / 2 - cols / 2)
    color = app.color.get('popup_window')
    for row in range(rows):
      if row == rows - 2 and self.showOptions:
        message = '/'.join(self.options)
      elif row == 0 or row >= rows - 3:
        self.addStr(row, 0, ' ' * cols, color)
        continue
      else:
<<<<<<< HEAD
        message = self.message[row - 1]
=======
        message = self.__message[row - 1]
>>>>>>> 532df82c
      lineLength = len(message)
      spacing1 = (cols - lineLength) / 2
      spacing2 = cols - lineLength - spacing1
      self.addStr(row, 0, ' ' * spacing1 + message + ' ' * spacing2, color)

  def setMessage(self, message):
    """
    Sets the Popup window's message to the given message.
<<<<<<< HEAD

    message (str): A string that you want to display.

    Returns:
      None.
    """
    self.message = message.split("\n")
    self.longestLineLength = max([len(line) for line in self.message])
=======
    message (str): A string that you want to display.
    Returns:
      None.
    """
    self.__message = message.split("\n")
    self.longestLineLength = max([len(line) for line in self.__message])

  def setOptionsToDisplay(self, options):
    """
    This function is used to change the options that are displayed in the
    popup window. They will be separated by a '/' character when displayed.

    Args:
      options (list): A list of possible keys which the user can press and
                      should be responded to by the controller.
    """
    self.options = options
>>>>>>> 532df82c

  def setTextBuffer(self, textBuffer):
    Window.setTextBuffer(self, textBuffer)
    self.controller.setTextBuffer(textBuffer)

  def unfocus(self):
    self.hide()
    Window.unfocus(self)

class PaletteWindow(Window):
  """A window with example foreground and background text colors."""
  def __init__(self, prg):
    Window.__init__(self, prg)
    self.prg = prg
    self.resizeTo(16, 16 * 5)
    self.moveTo(8, 8)
    self.controller = app.cu_editor.PaletteDialogController(self)
    self.setTextBuffer(app.text_buffer.TextBuffer())

  def render(self):
    width = 16
    rows = 16
    for i in range(width):
      for k in range(rows):
        self.addStr(k, i * 5, ' %3d ' % (i + k * width,),
            app.color.get(i + k * width))

  def setTextBuffer(self, textBuffer):
    Window.setTextBuffer(self, textBuffer)
    self.controller.setTextBuffer(textBuffer)

  def unfocus(self):
    self.hide()
    Window.unfocus(self)<|MERGE_RESOLUTION|>--- conflicted
+++ resolved
@@ -1194,17 +1194,11 @@
     self.controller = app.cu_editor.PopupController(self)
     self.setTextBuffer(app.text_buffer.TextBuffer())
     self.longestLineLength = 0
-<<<<<<< HEAD
-    self.message = []
-    self.showOptions = True
-    self.options = ["Y", "N"]
-=======
     self.__message = []
     self.showOptions = True
     # This will be displayed and should contain the keys that respond to user
     # input. This should be updated if you change the controller's command set.
     self.options = []
->>>>>>> 532df82c
 
   def render(self):
     """
@@ -1212,11 +1206,7 @@
     """
     maxRows, maxCols = self.host.rows, self.host.cols
     cols = min(self.longestLineLength + 6, maxCols)
-<<<<<<< HEAD
-    rows = min(len(self.message) + 4, maxRows)
-=======
     rows = min(len(self.__message) + 4, maxRows)
->>>>>>> 532df82c
     self.resizeTo(rows, cols)
     self.moveTo(maxRows / 2 - rows / 2, maxCols / 2 - cols / 2)
     color = app.color.get('popup_window')
@@ -1227,11 +1217,7 @@
         self.addStr(row, 0, ' ' * cols, color)
         continue
       else:
-<<<<<<< HEAD
-        message = self.message[row - 1]
-=======
         message = self.__message[row - 1]
->>>>>>> 532df82c
       lineLength = len(message)
       spacing1 = (cols - lineLength) / 2
       spacing2 = cols - lineLength - spacing1
@@ -1240,17 +1226,8 @@
   def setMessage(self, message):
     """
     Sets the Popup window's message to the given message.
-<<<<<<< HEAD
-
     message (str): A string that you want to display.
 
-    Returns:
-      None.
-    """
-    self.message = message.split("\n")
-    self.longestLineLength = max([len(line) for line in self.message])
-=======
-    message (str): A string that you want to display.
     Returns:
       None.
     """
@@ -1267,7 +1244,6 @@
                       should be responded to by the controller.
     """
     self.options = options
->>>>>>> 532df82c
 
   def setTextBuffer(self, textBuffer):
     Window.setTextBuffer(self, textBuffer)
