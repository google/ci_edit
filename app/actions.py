# Copyright 2016 Google Inc.
#
# Licensed under the Apache License, Version 2.0 (the "License");
# you may not use this file except in compliance with the License.
# You may obtain a copy of the License at
#
#     http://www.apache.org/licenses/LICENSE-2.0
#
# Unless required by applicable law or agreed to in writing, software
# distributed under the License is distributed on an "AS IS" BASIS,
# WITHOUT WARRANTIES OR CONDITIONS OF ANY KIND, either express or implied.
# See the License for the specific language governing permissions and
# limitations under the License.

import app.bookmarks
import app.buffer_manager
import app.clipboard
import app.log
import app.history
import app.mutator
import app.parser
import app.prefs
import app.selectable
import curses.ascii
import difflib
import os
import re
import sys
import time
import traceback


class Actions(app.mutator.Mutator):
  """This base class to TextBuffer handles the text manipulation (without
  handling the drawing/rendering of the text)."""
  def __init__(self):
    app.mutator.Mutator.__init__(self)
    self.view = None
    self.rootGrammar = app.prefs.getGrammar(None)
    self.__skipUpdateScroll = False

  def setView(self, view):
    self.view = view

  def performDelete(self):
    if self.selectionMode != app.selectable.kSelectionNone:
      text = self.getSelectedText()
      if text:
        if self.selectionMode == app.selectable.kSelectionBlock:
          upper = min(self.penRow, self.markerRow)
          left = min(self.penCol, self.markerCol)
          lower = max(self.penRow, self.markerRow)
          right = max(self.penCol, self.markerCol)
          self.cursorMoveAndMark(
              upper - self.penRow, left - self.penCol,
              lower - self.markerRow, right - self.markerCol, 0)
          self.redo()
        elif (self.penRow > self.markerRow or
            (self.penRow == self.markerRow and
            self.penCol > self.markerCol)):
          self.swapPenAndMarker()
        self.redoAddChange(('ds', text))
        self.redo()
      self.selectionNone()

  def performDeleteRange(self, upperRow, upperCol, lowerRow, lowerCol):
    app.log.info(upperRow, upperCol, lowerRow, lowerCol)
    if upperRow == self.penRow == lowerRow:
      app.log.info()
      if upperCol < self.penCol:
        app.log.info()
        col = upperCol - self.penCol
        if lowerCol <= self.penCol:
          col = upperCol - lowerCol
        app.log.info(col)
        self.cursorMove(0, col)
        self.redo()
    elif upperRow <= self.penRow < lowerRow:
      app.log.info()
      self.cursorMove(upperRow - self.penRow, upperCol - self.penCol)
      self.redo()
    elif self.penRow == lowerRow:
      app.log.info()
      col = upperCol - lowerCol
      self.cursorMove(upperRow - self.penRow, col)
      self.redo()
    if 1:
      self.redoAddChange((
        'dr',
        (upperRow, upperCol, lowerRow, lowerCol),
        self.getText(upperRow, upperCol, lowerRow, lowerCol)))
      self.redo()

  def bookmarkAdd(self):
    app.bookmarks.add(self.fullPath, self.penRow, self.penCol, 0,
        app.selectable.kSelectionNone)

  def bookmarkGoto(self):
    app.log.debug()
    bookmark = app.bookmarks.get(self.view.bookmarkIndex)
    if bookmark:
      self.selectText(bookmark['row'], bookmark['col'], bookmark['length'],
          bookmark['mode'])

  def bookmarkNext(self):
    app.log.debug()
    self.view.bookmarkIndex += 1
    self.bookmarkGoto()

  def bookmarkPrior(self):
    app.log.debug()
    self.view.bookmarkIndex -= 1
    self.bookmarkGoto()

  def bookmarkRemove(self):
    app.log.debug()
    return app.bookmarks.remove(self.view.bookmarkIndex)

  def backspace(self):
    app.log.info('backspace', self.penRow > self.markerRow)
    if self.selectionMode != app.selectable.kSelectionNone:
      self.performDelete()
    elif self.penCol == 0:
      if self.penRow > 0:
        self.cursorLeft()
        self.joinLines()
    else:
      line = self.lines[self.penRow]
      change = ('b', line[self.penCol - 1:self.penCol])
      self.redoAddChange(change)
      self.redo()

  def carriageReturn(self):
    self.performDelete()
    self.redoAddChange(('n', (1, self.getCursorMove(1, -self.penCol))))
    self.redo()
    if 1: # todo: if indent on CR
      line = self.lines[self.penRow - 1]
      commonIndent = 2
      indent = 0
      while indent < len(line) and line[indent] == ' ':
        indent += 1
      if len(line):
        if line[-1] in [':', '[', '{']:
          indent += commonIndent
        elif line.count('(') > line.count(')'):
          indent += commonIndent * 2
      if indent:
        self.redoAddChange(('i', ' '*indent));
        self.redo()

  def cursorColDelta(self, toRow):
    if toRow >= len(self.lines):
      return
    lineLen = len(self.lines[toRow])
    if self.goalCol <= lineLen:
      return self.goalCol - self.penCol
    return lineLen - self.penCol

  def cursorDown(self):
    self.selectionNone()
    self.cursorMoveDown()

  def cursorDownScroll(self):
    self.selectionNone()
    self.scrollDown()

  def cursorLeft(self):
    self.selectionNone()
    self.cursorMoveLeft()

  def getCursorMove(self, rowDelta, colDelta):
    return self.getCursorMoveAndMark(rowDelta, colDelta, 0, 0, 0)

  def cursorMove(self, rowDelta, colDelta):
    self.cursorMoveAndMark(rowDelta, colDelta, 0, 0, 0)

  def getCursorMoveAndMark(self, rowDelta, colDelta, markRowDelta,
      markColDelta, selectionModeDelta):
    if self.penCol + colDelta < 0:  # Catch cursor at beginning of line.
      colDelta = -self.penCol
    self.goalCol = self.penCol + colDelta
    maxRow, maxCol = self.view.rows, self.view.cols
    scrollRows = 0
    if self.view.scrollRow > self.penRow + rowDelta:
      scrollRows = self.penRow + rowDelta - self.view.scrollRow
    elif self.penRow + rowDelta >= self.view.scrollRow + maxRow:
      scrollRows = self.penRow + rowDelta - (self.view.scrollRow + maxRow - 1)
    scrollCols = 0
    if self.view.scrollCol > self.penCol + colDelta:
      scrollCols = self.penCol + colDelta - self.view.scrollCol
    elif self.penCol + colDelta >= self.view.scrollCol + maxCol:
      scrollCols = self.penCol + colDelta - (self.view.scrollCol + maxCol - 1)
    self.view.scrollRow += scrollRows
    self.view.scrollCol += scrollCols
    return ('m', (rowDelta, colDelta,
        markRowDelta, markColDelta, selectionModeDelta))

  def cursorMoveAndMark(self, rowDelta, colDelta, markRowDelta,
      markColDelta, selectionModeDelta):
    change = self.getCursorMoveAndMark(rowDelta, colDelta, markRowDelta,
                                       markColDelta, selectionModeDelta)
    self.redoAddChange(change)

  def cursorMoveScroll(self, rowDelta, colDelta,
      scrollRowDelta, scrollColDelta):
    self.view.scrollRow += scrollRowDelta
    self.view.scrollCol += scrollColDelta
    self.redoAddChange(('m', (rowDelta, colDelta,
        0,0, 0)))

  def cursorMoveDown(self):
    if self.penRow + 1 < len(self.lines):
      savedGoal = self.goalCol
      self.cursorMove(1, self.cursorColDelta(self.penRow + 1))
      self.redo()
      self.goalCol = savedGoal

  def cursorMoveLeft(self):
    if self.penCol > 0:
      self.cursorMove(0, -1)
      self.redo()
    elif self.penRow > 0:
      self.cursorMove(-1, len(self.lines[self.penRow - 1]))
      self.redo()

  def cursorMoveRight(self):
    if not self.lines:
      return
    if self.penCol < len(self.lines[self.penRow]):
      self.cursorMove(0, 1)
      self.redo()
    elif self.penRow + 1 < len(self.lines):
      self.cursorMove(1, -len(self.lines[self.penRow]))
      self.redo()

  def cursorMoveUp(self):
    if self.penRow > 0:
      savedGoal = self.goalCol
      lineLen = len(self.lines[self.penRow - 1])
      if self.goalCol <= lineLen:
        self.cursorMove(-1, self.goalCol - self.penCol)
        self.redo()
      else:
        self.cursorMove(-1, lineLen - self.penCol)
        self.redo()
      self.goalCol = savedGoal

  def cursorMoveSubwordLeft(self):
    self.doCursorMoveLeftTo(app.selectable.kReSubwordBoundaryRvr)

  def cursorMoveSubwordRight(self):
    self.doCursorMoveRightTo(app.selectable.kReSubwordBoundaryFwd)

  def cursorMoveTo(self, row, col):
    cursorRow = min(max(row, 0), len(self.lines)-1)
    self.cursorMove(cursorRow - self.penRow, col - self.penCol)
    self.redo()

  def cursorMoveWordLeft(self):
    self.doCursorMoveLeftTo(app.selectable.kReWordBoundary)

  def cursorMoveWordRight(self):
    self.doCursorMoveRightTo(app.selectable.kReWordBoundary)

  def doCursorMoveLeftTo(self, boundary):
    if self.penCol > 0:
      line = self.lines[self.penRow]
      pos = self.penCol
      for segment in re.finditer(boundary, line):
        if segment.start() < pos <= segment.end():
          pos = segment.start()
          break
      self.cursorMove(0, pos - self.penCol)
      self.redo()
    elif self.penRow > 0:
      self.cursorMove(-1, len(self.lines[self.penRow - 1]))
      self.redo()

  def doCursorMoveRightTo(self, boundary):
    if not self.lines:
      return
    if self.penCol < len(self.lines[self.penRow]):
      line = self.lines[self.penRow]
      pos = self.penCol
      for segment in re.finditer(boundary, line):
        if segment.start() <= pos < segment.end():
          pos = segment.end()
          break
      self.cursorMove(0, pos - self.penCol)
      self.redo()
    elif self.penRow + 1 < len(self.lines):
      self.cursorMove(1, -len(self.lines[self.penRow]))
      self.redo()

  def cursorRight(self):
    self.selectionNone()
    self.cursorMoveRight()

  def cursorSelectDown(self):
    if self.selectionMode == app.selectable.kSelectionNone:
      self.selectionCharacter()
    self.cursorMoveDown()

  def cursorSelectDownScroll(self):
    """Move the line below the selection to above the selection."""
    upperRow, upperCol, lowerRow, lowerCol = self.startAndEnd()
    if lowerRow + 1 >= len(self.lines):
      return
    begin = lowerRow + 1
    end = lowerRow + 2
    to = upperRow
    self.redoAddChange(('ml', (begin, end, to)))
    self.redo()

  def cursorSelectLeft(self):
    if self.selectionMode == app.selectable.kSelectionNone:
      self.selectionCharacter()
    self.cursorMoveLeft()

  def cursorSelectLineDown(self):
    """Set line selection and extend selection one row down."""
    self.selectionLine()
    if self.lines and self.penRow + 1 < len(self.lines):
      self.cursorMove(1, -self.penCol)
      self.redo()
      self.cursorMoveAndMark(*self.extendSelection())
      self.redo()

  def cursorSelectRight(self):
    if self.selectionMode == app.selectable.kSelectionNone:
      self.selectionCharacter()
    self.cursorMoveRight()

  def cursorSelectSubwordLeft(self):
    if self.selectionMode == app.selectable.kSelectionNone:
      self.selectionCharacter()
    self.cursorMoveSubwordLeft()
    self.cursorMoveAndMark(*self.extendSelection())
    self.redo()

  def cursorSelectSubwordRight(self):
    if self.selectionMode == app.selectable.kSelectionNone:
      self.selectionCharacter()
    self.cursorMoveSubwordRight()
    self.cursorMoveAndMark(*self.extendSelection())
    self.redo()

  def cursorSelectWordLeft(self):
    if self.selectionMode == app.selectable.kSelectionNone:
      self.selectionCharacter()
    self.cursorMoveWordLeft()
    self.cursorMoveAndMark(*self.extendSelection())
    self.redo()

  def cursorSelectWordRight(self):
    if self.selectionMode == app.selectable.kSelectionNone:
      self.selectionCharacter()
    self.cursorMoveWordRight()
    self.cursorMoveAndMark(*self.extendSelection())
    self.redo()

  def cursorSelectUp(self):
    if self.selectionMode == app.selectable.kSelectionNone:
      self.selectionCharacter()
    self.cursorMoveUp()

  def cursorSelectUpScroll(self):
    """Move the line above the selection to below the selection."""
    upperRow, upperCol, lowerRow, lowerCol = self.startAndEnd()
    if upperRow == 0:
      return
    begin = upperRow - 1
    end = upperRow
    to = lowerRow + 1
    self.redoAddChange(('ml', (begin, end, to)))
    self.redo()

  def cursorEndOfLine(self):
    lineLen = len(self.lines[self.penRow])
    self.cursorMove(0, lineLen - self.penCol)
    self.redo()

  def cursorPageDown(self):
    if self.penRow == len(self.lines):
      return
    maxRow, maxCol = self.view.rows, self.view.cols
    penRowDelta = maxRow
    scrollDelta = maxRow
    numLines = len(self.lines)
    if self.penRow + maxRow >= numLines:
      penRowDelta = numLines - self.penRow - 1
    if numLines <= maxRow:
      scrollDelta = -self.view.scrollRow
    elif numLines <= 2*maxRow + self.view.scrollRow:
      scrollDelta = numLines - self.view.scrollRow - maxRow

    self.view.scrollRow += scrollDelta
    self.cursorMoveScroll(penRowDelta,
        self.cursorColDelta(self.penRow + penRowDelta), 0, 0)
    self.redo()

  def cursorPageUp(self):
    if self.penRow == 0:
      return
    maxRow, maxCol = self.view.rows, self.view.cols
    penRowDelta = -maxRow
    scrollDelta = -maxRow
    if self.penRow < maxRow:
      penRowDelta = -self.penRow
    if self.view.scrollRow + scrollDelta < 0:
      scrollDelta = -self.view.scrollRow
    self.view.scrollRow += scrollDelta
    self.cursorMoveScroll(penRowDelta,
        self.cursorColDelta(self.penRow + penRowDelta), 0, 0)
    self.redo()

  def cursorScrollToMiddle(self):
    maxRow, maxCol = self.view.rows, self.view.cols
    rowDelta = min(max(0, len(self.lines)-maxRow),
                   max(0, self.penRow - maxRow / 2)) - self.view.scrollRow
    self.cursorMoveScroll(0, 0, rowDelta, 0)

  def cursorStartOfLine(self):
    self.cursorMoveScroll(0, -self.penCol, 0, -self.view.scrollCol)
    self.redo()

  def cursorUp(self):
    self.selectionNone()
    self.cursorMoveUp()

  def cursorUpScroll(self):
    self.selectionNone()
    self.scrollUp()

  def delCh(self):
    line = self.lines[self.penRow]
    change = ('d', line[self.penCol:self.penCol + 1])
    self.redoAddChange(change)
    self.redo()

  def delete(self):
    """Delete character to right of pen i.e. Del key."""
    if self.selectionMode != app.selectable.kSelectionNone:
      self.performDelete()
    elif self.penCol == len(self.lines[self.penRow]):
      if self.penRow + 1 < len(self.lines):
        self.joinLines()
    else:
      self.delCh()

  def deleteToEndOfLine(self):
    line = self.lines[self.penRow]
    if self.penCol == len(self.lines[self.penRow]):
      if self.penRow + 1 < len(self.lines):
        self.joinLines()
    else:
      change = ('d', line[self.penCol:])
      self.redoAddChange(change)
      self.redo()

  def editCopy(self):
    text = self.getSelectedText()
    if len(text):
      if self.selectionMode == app.selectable.kSelectionLine:
        text = text + ('',)
      data = self.doLinesToData(text)
      app.clipboard.copy(data)

  def editCut(self):
    self.editCopy()
    self.performDelete()

  def editPaste(self):
    data = app.clipboard.paste()
    if data is not None:
      self.editPasteLines(tuple(self.doDataToLines(data)))
    else:
      app.log.info('clipboard empty')

  def editPasteLines(self, clip):
      if self.selectionMode != app.selectable.kSelectionNone:
        self.performDelete()
      self.redoAddChange(('v', clip))
      self.redo()
      rowDelta = len(clip) - 1
      if rowDelta == 0:
        endCol = self.penCol + len(clip[0])
      else:
        endCol = len(clip[-1])
      self.cursorMove(rowDelta, endCol - self.penCol)
      self.redo()

  def doLinesToData(self, data):
    def encode(line):
      return chr(int(line.groups()[0], 16))
    return re.sub('\x01([0-9a-fA-F][0-9a-fA-F])', encode, "\n".join(data))

  def doDataToLines(self, data):
    # Performance: in a 1000 line test it appears fastest to do some simple
    # .replace() calls to minimize the number of calls to parse().
    data = data.replace('\r\n', '\n')
    data = data.replace('\r', '\n')
    data = data.replace('\t', ' '*8)
    def parse(sre):
      return "\x01%02x"%ord(sre.groups()[0])
    data = re.sub('([\0-\x09\x0b-\x1f\x7f-\xff])', parse, data)
    return data.split('\n')

  def dataToLines(self):
    self.lines = self.doDataToLines(self.data)

  def fileFilter(self, data):
    self.data = data
    self.dataToLines()
    self.savedAtRedoIndex = self.redoIndex

  def setFilePath(self, path):
    app.buffer_manager.buffers.renameBuffer(self, path)

  def fileLoad(self):
    app.log.info('fileLoad', self.fullPath)
    file = None
    try:
      file = open(self.fullPath, 'r')
      self.setMessage('Opened existing file')
      self.isReadOnly = not os.access(self.fullPath, os.W_OK)
      self.fileStat = os.stat(self.fullPath)
    except:
      try:
        # Create a new file.
        self.setMessage('Creating new file')
      except:
        app.log.info('error opening file', self.fullPath)
        self.setMessage('error opening file', self.fullPath)
        return
    self.relativePath = os.path.relpath(self.fullPath, os.getcwd())
    app.log.info('fullPath', self.fullPath)
    app.log.info('cwd', os.getcwd())
    app.log.info('relativePath', self.relativePath)
    if file:
      self.fileFilter(file.read())
      file.close()
    else:
      self.data = ""
    self.fileExtension = os.path.splitext(self.fullPath)[1]
    self.rootGrammar = app.prefs.getGrammar(self.fileExtension)
    if self.data:
      self.parseGrammars()
      self.dataToLines()
    else:
      self.parser = None
    app.history.loadUserHistory(self.fullPath)
    self.restoreUserHistory()

  def restoreUserHistory(self):
    """
    This function restores all stored history of the file into the TextBuffer
    object. If there does not exist a stored history of the file, it will
    initialize the variables to default values.

    Args:
      None

    Returns:
      None
    """
    # Restore the file history
    self.fileHistory = app.history.getFileHistory(self.fullPath, self.data)

    # Restore all positions and values of variables
    self.view.cursorRow, self.view.cursorCol = self.fileHistory.setdefault(
        'cursor', (0, 0))
    self.penRow, self.penCol = self.fileHistory.setdefault('pen', (0, 0))
<<<<<<< HEAD
    self.view.scrollRow, self.view.scrollCol =  self.fileHistory.setdefault(
        'scroll', (0, 0))
    self.view.scrollRow, self.view.scrollCol = self.optimalScrollPosition(
        self.penRow, self.penCol)
=======
    # self.view.scrollRow, self.view.scrollCol = self.fileHistory.setdefault('scroll', (0, 0))
    # Determine optimal cursor position.
    oRow = int(app.prefs.editor['optimalCursorRow'] * (self.view.rows - 3))
    self.view.scrollRow = max(0, min(len(self.lines) - 1, self.penRow - oRow))
    oCol = int(app.prefs.editor['optimalCursorCol'] * (self.view.cols - 1))
    self.view.scrollCol = max(0, self.penCol - oCol)
    # Restore selection.
>>>>>>> d06d6573
    self.doSelectionMode(self.fileHistory.setdefault('selectionMode',
        app.selectable.kSelectionNone))
    self.markerRow, self.markerCol = self.fileHistory.setdefault('marker',
        (0, 0))
<<<<<<< HEAD
    self.redoChain = self.fileHistory.setdefault('redoChain', [])
    self.savedAtRedoIndex = self.fileHistory.setdefault('savedAtRedoIndex', 0)
    self.redoIndex = self.savedAtRedoIndex

    # Store the file's info
=======
    # Restore redo chain.
    self.redoChain = self.fileHistory.setdefault('redoChain', [])
    # Restore indices.
    self.savedAtRedoIndex = self.fileHistory.setdefault('savedAtRedoIndex', 0)
    self.redoIndex = self.savedAtRedoIndex
    # Store the file's info.
>>>>>>> d06d6573
    self.lastChecksum, self.lastFileSize = app.history.getFileInfo(
        self.fullPath)

  def optimalScrollPosition(self, row, col):
    """
    Calculates the optimal position for the view.

    Args:
      row (int): The cursor's row position.
      col (int): The cursor's column position.

    Returns:
      A tuple of (row, col) representing where
      the view should be placed.
    """
    optimalRowRatio = app.prefs.editor['optimalCursorRow']
    optimalColRatio = app.prefs.editor['optimalCursorCol'] 
    maxRows = self.view.rows
    maxCols = self.view.cols
    scrollRow = self.view.scrollRow
    scrollCol = self.view.scrollCol
    if not (scrollRow <= row <= scrollRow + maxRows and
        scrollCol <= col <= scrollCol + maxCols):
      # Use optimal position preferences set in default_prefs.py.
      scrollRow = max(0, min(len(self.lines) - 1, 
        row - int(optimalRowRatio * (maxRows - 1))))
      if col < maxCols:
        scrollCol = 0
      else:
        scrollCol = max(0, col - int(optimalColRatio * (maxCols - 1)))
    return (scrollRow, scrollCol)


  def linesToData(self):
    self.data = self.doLinesToData(self.lines)

  def fileWrite(self):
    # Preload the message with an error that should be overwritten.
    self.setMessage('Error saving file')
    try:
      try:
        if app.prefs.editor['onSaveStripTrailingSpaces']:
          self.stripTrailingWhiteSpace()
        # Save all user data into history
        self.savedAtRedoIndex = self.redoIndex
        self.fileHistory['redoChain'] = self.redoChain
        self.fileHistory['savedAtRedoIndex'] = self.savedAtRedoIndex
        self.fileHistory['pen'] = (self.penRow, self.penCol)
        self.fileHistory['cursor'] = (self.view.cursorRow, self.view.cursorCol)
        self.fileHistory['scroll'] = (self.view.scrollRow, self.view.scrollCol)
        self.fileHistory['marker'] = (self.markerRow, self.markerCol)
        self.fileHistory['selectionMode'] = self.selectionMode
        self.linesToData()
        file = open(self.fullPath, 'w+')
        file.seek(0)
        file.truncate()
        file.write(self.data)
        file.close()
        app.history.saveUserHistory((self.fullPath, self.lastChecksum,
            self.lastFileSize), self.fileHistory)
        # Store the file's new info
        self.lastChecksum, self.lastFileSize = app.history.getFileInfo(
            self.fullPath)
        # Hmm, could this be hard coded to False here?
        self.isReadOnly = not os.access(self.fullPath, os.W_OK)
        self.fileStat = os.stat(self.fullPath)
        self.setMessage('File saved')
      except Exception as e:
        type_, value, tb = sys.exc_info()
        self.setMessage(
            'Error writing file. The file did not save properly.',
            color=3)
        app.log.info('error writing file')
        out = traceback.format_exception(type_, value, tb)
        for i in out:
          app.log.info(i)
    except:
      app.log.info('except had exception')

  def selectText(self, row, col, length, mode):
    row = max(0, min(row, len(self.lines) - 1))
    col = max(0, min(col, len(self.lines[row])))
    scrollRow = self.view.scrollRow
    scrollCol = self.view.scrollCol
    maxRow, maxCol = self.view.rows, self.view.cols
    scrollRow, scrollCol = self.optimalScrollPosition(row, col)
    self.doSelectionMode(app.selectable.kSelectionNone)
    self.view.scrollRow = scrollRow
    self.view.scrollCol = scrollCol
    self.cursorMoveScroll(
        row - self.penRow,
        col + length - self.penCol,
        0, 0)
    self.redo()
    self.doSelectionMode(mode)
    self.cursorMove(0, -length)
    self.redo()

  def find(self, searchFor, direction=0):
    """direction is -1 for findPrior, 0 for at pen, 1 for findNext."""
    app.log.info('find', searchFor, direction)
    if not len(searchFor):
      self.findRe = None
      self.doSelectionMode(app.selectable.kSelectionNone)
      return
    # The saved re is also used for highlighting.
    ignoreCaseFlag = (app.prefs.editor.get('findIgnoreCase') and
                      re.IGNORECASE or 0)
    self.findRe = re.compile('()'+searchFor, ignoreCaseFlag)
    self.findBackRe = re.compile('(.*)'+searchFor, ignoreCaseFlag)
    self.findCurrentPattern(direction)

  def findPlainText(self, text):
    searchFor = re.escape(text)
    self.findRe = re.compile('()'+searchFor)
    self.findCurrentPattern(0)

  def findReplaceFlags(self, tokens):
    """Map letters in |tokens| to re flags."""
    flags = re.MULTILINE
    if 'i' in tokens:
      flags |= re.IGNORECASE
    if 'l' in tokens:
      # Affects \w, \W, \b, \B.
      flags |= re.LOCALE
    if 'm' in tokens:
      # Affects ^, $.
      flags |= re.MULTILINE
    if 's' in tokens:
      # Affects ..
      flags |= re.DOTALL
    if 'x' in tokens:
      # Affects whitespace and # comments.
      flags |= re.VERBOSE
    if 'u' in tokens:
      # Affects \w, \W, \b, \B.
      flags |= re.UNICODE
    if 0:
      tokens = re.sub('[ilmsxu]', '', tokens)
      if len(tokens):
        self.setMessage('unknown regex flags '+tokens)
    return flags

  def findReplace(self, cmd):
    if not len(cmd):
      return
    separator = cmd[0]
    splitCmd = cmd.split(separator, 3)
    if len(splitCmd) < 4:
      self.setMessage('An exchange needs three ' + separator + ' separators')
      return
    start, find, replace, flags = splitCmd
    self.linesToData()
    data = self.findReplaceText(find, replace, flags, self.data)
    self.applyDocumentUpdate(data)

  def findReplaceText(self, find, replace, flags, input):
    flags = self.findReplaceFlags(flags)
    return re.sub(find, replace, input, flags=flags)

  def applyDocumentUpdate(self, data):
    diff = difflib.ndiff(self.lines, self.doDataToLines(data))
    ndiff = []
    counter = 0
    for i in diff:
      if i[0] != ' ':
        if counter:
          ndiff.append(counter)
          counter = 0
        if i[0] in ['+', '-']:
          ndiff.append(i)
      else:
        counter += 1
    if counter:
      ndiff.append(counter)
    if len(ndiff) == 1 and type(ndiff[0]) is type(0):
      # Nothing was changed. The only entry is a 'skip these lines'
      self.setMessage('No matches found')
      return
    ndiff = tuple(ndiff)
    if 0:
      for i in ndiff:
        app.log.info(i)
    self.redoAddChange(('ld', ndiff))
    self.redo()

  def findCurrentPattern(self, direction):
    localRe = self.findRe
    offset = self.penCol + direction
    if direction < 0:
      localRe = self.findBackRe
    if localRe is None:
      app.log.info('localRe is None')
      return
    # Check part of current line.
    text = self.lines[self.penRow]
    if direction >= 0:
      text = text[offset:]
    else:
      text = text[:self.penCol]
      offset = 0
    #app.log.info('find() searching', repr(text))
    found = localRe.search(text)
    rowFound = self.penRow
    if not found:
      offset = 0
      # To end of file.
      if direction >= 0:
        theRange = range(self.penRow + 1, len(self.lines))
      else:
        theRange = range(self.penRow - 1, -1, -1)
      for i in theRange:
        found = localRe.search(self.lines[i])
        if found:
          if 0:
            for k in found.regs:
              app.log.info('AAA', k[0], k[1])
            app.log.info('b found on line', i, repr(found))
          rowFound = i
          break
      if not found:
        # Wrap around to the opposite side of the file.
        self.setMessage('Find wrapped around.')
        if direction >= 0:
          theRange = range(self.penRow)
        else:
          theRange = range(len(self.lines) - 1, self.penRow, -1)
        for i in theRange:
          found = localRe.search(self.lines[i])
          if found:
            rowFound = i
            break
        if not found:
          # Check the rest of the current line
          if direction >= 0:
            text = self.lines[self.penRow]
          else:
            text = self.lines[self.penRow][self.penCol:]
            offset = self.penCol
          found = localRe.search(text)
          rowFound = self.penRow
    if found:
      #app.log.info('c found on line', rowFound, repr(found))
      start = found.regs[1][1]
      end = found.regs[0][1]
      self.selectText(rowFound, offset + start, end - start,
                      app.selectable.kSelectionCharacter)
      return
    app.log.info('find not found')
    self.doSelectionMode(app.selectable.kSelectionNone)

  def findAgain(self):
    """Find the current pattern, searching down the document."""
    self.findCurrentPattern(1)

  def findBack(self):
    """Find the current pattern, searching up the document."""
    self.findCurrentPattern(-1)

  def findNext(self, searchFor):
    """Find a new pattern, searching down the document."""
    self.find(searchFor, 1)

  def findPrior(self, searchFor):
    """Find a new pattern, searching up the document."""
    self.find(searchFor, -1)

  def indent(self):
    indentation = app.prefs.editor['indentation']
    indentationLength = len(indentation)
    if self.selectionMode == app.selectable.kSelectionNone:
      self.verticalInsert(self.penRow, self.penRow, self.penCol, indentation)
    else:
      self.indentLines()
    self.cursorMoveAndMark(0, indentationLength, 0, indentationLength, 0)
    self.redo()

  def indentLines(self):
    """
    Indents all selected lines. Do not use for when the selection mode
    is kSelectionNone since markerRow/markerCol currently do not get
    updated alongside penRow/penCol.
    """
    col = 0
    row = min(self.markerRow, self.penRow)
    endRow = max(self.markerRow, self.penRow)
    indentation = app.prefs.editor['indentation']
    self.verticalInsert(row, endRow, col, indentation)

  def verticalInsert(self, row, endRow, col, text):
    self.redoAddChange(('vi', (text, row, endRow, col)))
    self.redo()

  def insert(self, text):
    self.performDelete()
    self.redoAddChange(('i', text))
    self.redo()
    maxRow, maxCol = self.view.rows, self.view.cols
    deltaCol = self.penCol - self.view.scrollCol - maxCol + 1
    if deltaCol > 0:
      self.cursorMoveScroll(0, 0, 0, deltaCol);
      self.redo()

  def insertPrintable(self, ch):
    if curses.ascii.isprint(ch):
      self.insert(chr(ch))

  def joinLines(self):
    """join the next line onto the current line."""
    self.redoAddChange(('j',))
    self.redo()

  def markerPlace(self):
    self.redoAddChange(('m', (0, 0, self.penRow - self.markerRow,
        self.penCol - self.markerCol, 0)))
    self.redo()

  def mouseClick(self, paneRow, paneCol, shift, ctrl, alt):
    if 0:
      if ctrl:
        app.log.info('click at', paneRow, paneCol)
        self.view.presentModal(self.view.contextMenu, paneRow, paneCol)
        return
    if shift:
      if alt:
        self.selectionBlock()
      elif self.selectionMode == app.selectable.kSelectionNone:
        self.selectionCharacter()
    else:
      self.selectionNone()
    self.mouseRelease(paneRow, paneCol, shift, ctrl, alt)

  def mouseDoubleClick(self, paneRow, paneCol, shift, ctrl, alt):
    app.log.info('double click', paneRow, paneCol)
    row = self.view.scrollRow + paneRow
    if row < len(self.lines) and len(self.lines[row]):
      self.selectWordAt(row, self.view.scrollCol + paneCol)

  def mouseMoved(self, paneRow, paneCol, shift, ctrl, alt):
    app.log.info(' mouseMoved', paneRow, paneCol, shift, ctrl, alt)
    self.mouseClick(paneRow, paneCol, True, ctrl, alt)

  def mouseRelease(self, paneRow, paneCol, shift, ctrl, alt):
    app.log.info(' mouse release', paneRow, paneCol)
    if not self.lines:
      return
    row = max(0, min(self.view.scrollRow + paneRow, len(self.lines) - 1))
    col = max(0, self.view.scrollCol + paneCol)
    if self.selectionMode == app.selectable.kSelectionBlock:
      self.cursorMoveAndMark(0, 0, row - self.markerRow, col - self.markerCol,
          0)
      self.redo()
      return
    # If not block selection, restrict col to the chars on the line.
    col = min(col, len(self.lines[row]))
    # Adjust the marker column delta when the pen and marker positions
    # cross over each other.
    markerCol = 0
    if self.selectionMode == app.selectable.kSelectionWord:
      if self.penRow == self.markerRow:
        if row == self.penRow:
          if self.penCol > self.markerCol and col < self.markerCol:
            markerCol = 1
          elif self.penCol < self.markerCol and col >= self.markerCol:
            markerCol = -1
        else:
          if (row < self.penRow and
              self.penCol > self.markerCol):
            markerCol = 1
          elif (row > self.penRow and
              self.penCol < self.markerCol):
            markerCol = -1
      elif row == self.markerRow:
        if col < self.markerCol and row < self.penRow:
          markerCol = 1
        elif col >= self.markerCol and row > self.penRow:
          markerCol = -1

    self.cursorMoveAndMark(row - self.penRow, col - self.penCol,
        0, markerCol, 0)
    self.redo()
    inLine = paneCol < len(self.lines[row])
    if self.selectionMode == app.selectable.kSelectionLine:
      self.cursorMoveAndMark(*self.extendSelection())
      self.redo()
    elif self.selectionMode == app.selectable.kSelectionWord:
      if (self.penRow < self.markerRow or
         (self.penRow == self.markerRow and
          self.penCol < self.markerCol)):
        self.cursorSelectWordLeft()
      elif inLine:
        self.cursorSelectWordRight()

  def mouseTripleClick(self, paneRow, paneCol, shift, ctrl, alt):
    app.log.info('triple click', paneRow, paneCol)
    self.mouseRelease(paneRow, paneCol, shift, ctrl, alt)
    self.selectLineAt(self.view.scrollRow + paneRow)

  def scrollWindow(self, rows, cols):
    self.cursorMoveScroll(rows, self.cursorColDelta(self.penRow - rows),
        -1, 0)
    self.redo()

  def mouseWheelDown(self, shift, ctrl, alt):
    if not shift:
      self.selectionNone()
    self.scrollUp()

  def scrollUp(self):
    if self.view.scrollRow == 0:
      if not self.view.hasCaptiveCursor:
        self.__skipUpdateScroll = True
      return
    maxRow, maxCol = self.view.rows, self.view.cols
    cursorDelta = 0
    if self.penRow >= self.view.scrollRow + maxRow - 2:
      cursorDelta = self.view.scrollRow + maxRow - 2 - self.penRow
    self.view.scrollRow -= 1
    if self.view.hasCaptiveCursor:
      self.cursorMoveScroll(cursorDelta,
          self.cursorColDelta(self.penRow + cursorDelta), 0, 0)
      self.redo()
    else:
      self.__skipUpdateScroll = True

  def mouseWheelUp(self, shift, ctrl, alt):
    if not shift:
      self.selectionNone()
    self.scrollDown()

  def scrollDown(self):
    maxRow, maxCol = self.view.rows, self.view.cols
    if self.view.scrollRow + maxRow >= len(self.lines):
      if not self.view.hasCaptiveCursor:
        self.__skipUpdateScroll = True
      return
    cursorDelta = 0
    if self.penRow <= self.view.scrollRow + 1:
      cursorDelta = self.view.scrollRow - self.penRow + 1
    self.view.scrollRow += 1
    if self.view.hasCaptiveCursor:
      self.cursorMoveScroll(cursorDelta,
          self.cursorColDelta(self.penRow + cursorDelta), 0, 0)
      self.redo()
    else:
      self.__skipUpdateScroll = True

  def nextSelectionMode(self):
    next = self.selectionMode + 1
    next %= app.selectable.kSelectionModeCount
    self.doSelectionMode(next)
    app.log.info('nextSelectionMode', self.selectionMode)

  def noOp(self, ignored):
    pass

  def normalize(self):
    self.selectionNone()
    self.findRe = None
    self.view.normalize()

  def parseGrammars(self):
    # Reset the self.data to get recent changes in self.lines.
    self.linesToData()
    if not self.parser:
      self.parser = app.parser.Parser()
    start = time.time()
    self.parser.parse(self.data, self.rootGrammar)
    self.parserTime = time.time() - start

  def doSelectionMode(self, mode):
    if self.selectionMode != mode:
      self.redoAddChange(('m', (0, 0,
          self.penRow - self.markerRow,
          self.penCol - self.markerCol,
          mode - self.selectionMode)))
      self.redo()

  def cursorSelectLine(self):
    """
      This function is used to select the line in which the cursor is in.
      Consecutive calls to this function will select subsequent lines.
    """
    if self.selectionMode != app.selectable.kSelectionLine:
      self.selectLineAt(self.penRow)
    else:
      if self.penRow + 1 < len(self.lines):
        self.selectLineAt(self.penRow + 1)

  def selectionAll(self):
    self.doSelectionMode(app.selectable.kSelectionAll)
    self.cursorMoveAndMark(*self.extendSelection())
    self.redo()

  def selectionBlock(self):
    self.doSelectionMode(app.selectable.kSelectionBlock)

  def selectionCharacter(self):
    self.doSelectionMode(app.selectable.kSelectionCharacter)

  def selectionLine(self):
    self.doSelectionMode(app.selectable.kSelectionLine)

  def selectionNone(self):
    self.doSelectionMode(app.selectable.kSelectionNone)

  def selectionWord(self):
    self.doSelectionMode(app.selectable.kSelectionWord)

  def selectLineAt(self, row):
    if row < len(self.lines):
      if 1:
        self.cursorMove(row - self.penRow, 0)
        self.redo()
        self.selectionLine()
        self.cursorMoveAndMark(*self.extendSelection())
        self.redo()
      else:
        # TODO(dschuyler): reverted to above to fix line selection in the line
        # numbers column. To be investigated further.
        self.selectText(row, 0, 0, app.selectable.kSelectionLine)

  def selectWordAt(self, row, col):
    """row and col may be from a mouse click and may not actually land in the
        document text."""
    self.selectText(row, col, 0, app.selectable.kSelectionWord)
    if col < len(self.lines[self.penRow]):
      self.cursorSelectWordRight()

  def splitLine(self):
    """split the line into two at current column."""
    self.redoAddChange(('n', (1,)))
    self.redo()

  def swapPenAndMarker(self):
    app.log.info('swapPenAndMarker')
    self.cursorMoveAndMark(self.markerRow - self.penRow,
        self.markerCol - self.penCol,
        self.penRow - self.markerRow,
        self.penCol - self.markerCol, 0)
    self.redo()

  def test(self):
    app.log.info('test')
    self.insertPrintable(0x00)

  def stripTrailingWhiteSpace(self):
    self.compoundChangeBegin()
    for i in range(len(self.lines)):
      for found in app.selectable.kReEndSpaces.finditer(self.lines[i]):
        self.performDeleteRange(i, found.regs[0][0], i, found.regs[0][1])
    self.compoundChangeEnd()

  def unindent(self):
    if self.selectionMode == app.selectable.kSelectionNone:
      pass
    else:
      self.unindentLines()

  def unindentLines(self):
    indentation = app.prefs.editor['indentation']
    indentationLength = len(indentation)
    row = min(self.markerRow, self.penRow)
    endRow = max(self.markerRow, self.penRow)
    col = 0
    app.log.info('unindentLines', indentation, row, endRow, col)
    for line in self.lines[row:endRow + 1]:
      if (len(line) < indentationLength or
          (line[:indentationLength] != indentation)):
        # Handle multi-delete.
        return
    self.redoAddChange(('vd', (indentation, row, endRow, col)))
    self.redo()
    self.cursorMoveAndMark(0, -indentationLength, 0, -indentationLength, 0)
    self.redo()

  def updateScrollPosition(self):
    """Move the selected view rectangle so that the cursor is visible."""
    if self.__skipUpdateScroll:
      self.__skipUpdateScroll = False
      return
    maxRow, maxCol = self.view.rows, self.view.cols
    if self.view.scrollRow > self.penRow:
      self.view.scrollRow = self.penRow
    elif self.penRow >= self.view.scrollRow + maxRow:
      self.view.scrollRow = self.penRow - (maxRow - 1)
    if self.view.scrollCol > self.penCol:
      self.view.scrollCol = self.penCol
    elif self.penCol >= self.view.scrollCol + maxCol:
      self.view.scrollCol = self.penCol - (maxCol - 1)<|MERGE_RESOLUTION|>--- conflicted
+++ resolved
@@ -560,50 +560,31 @@
     initialize the variables to default values.
 
     Args:
-      None
+      None.
 
     Returns:
-      None
+      None.
     """
-    # Restore the file history
+    # Restore the file history.
     self.fileHistory = app.history.getFileHistory(self.fullPath, self.data)
 
-    # Restore all positions and values of variables
+    # Restore all positions and values of variables.
     self.view.cursorRow, self.view.cursorCol = self.fileHistory.setdefault(
         'cursor', (0, 0))
     self.penRow, self.penCol = self.fileHistory.setdefault('pen', (0, 0))
-<<<<<<< HEAD
     self.view.scrollRow, self.view.scrollCol =  self.fileHistory.setdefault(
         'scroll', (0, 0))
     self.view.scrollRow, self.view.scrollCol = self.optimalScrollPosition(
         self.penRow, self.penCol)
-=======
-    # self.view.scrollRow, self.view.scrollCol = self.fileHistory.setdefault('scroll', (0, 0))
-    # Determine optimal cursor position.
-    oRow = int(app.prefs.editor['optimalCursorRow'] * (self.view.rows - 3))
-    self.view.scrollRow = max(0, min(len(self.lines) - 1, self.penRow - oRow))
-    oCol = int(app.prefs.editor['optimalCursorCol'] * (self.view.cols - 1))
-    self.view.scrollCol = max(0, self.penCol - oCol)
-    # Restore selection.
->>>>>>> d06d6573
     self.doSelectionMode(self.fileHistory.setdefault('selectionMode',
         app.selectable.kSelectionNone))
     self.markerRow, self.markerCol = self.fileHistory.setdefault('marker',
         (0, 0))
-<<<<<<< HEAD
     self.redoChain = self.fileHistory.setdefault('redoChain', [])
     self.savedAtRedoIndex = self.fileHistory.setdefault('savedAtRedoIndex', 0)
     self.redoIndex = self.savedAtRedoIndex
 
-    # Store the file's info
-=======
-    # Restore redo chain.
-    self.redoChain = self.fileHistory.setdefault('redoChain', [])
-    # Restore indices.
-    self.savedAtRedoIndex = self.fileHistory.setdefault('savedAtRedoIndex', 0)
-    self.redoIndex = self.savedAtRedoIndex
     # Store the file's info.
->>>>>>> d06d6573
     self.lastChecksum, self.lastFileSize = app.history.getFileInfo(
         self.fullPath)
 
