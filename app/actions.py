--- conflicted
+++ resolved
@@ -388,10 +388,6 @@
     self.cursorMove(0, lineLen - self.penCol)
     self.redo()
 
-<<<<<<< HEAD
-  def cursorPageDown(self):
-    # self.doSelectionMode(app.selectable.kSelectionNone)
-=======
   def __cursorPageDown(self):
     """
     Moves the view and cursor down by a page or stops
@@ -404,7 +400,6 @@
     Returns:
       None.
     """
->>>>>>> b735a5a7
     if self.penRow == len(self.lines):
       return
     maxRow, maxCol = self.view.rows, self.view.cols
@@ -421,10 +416,6 @@
         self.cursorColDelta(self.penRow + penRowDelta), scrollRowDelta, 0)
     self.redo()
 
-<<<<<<< HEAD
-  def cursorPageUp(self):
-    # self.doSelectionMode(app.selectable.kSelectionNone)
-=======
   def __cursorPageUp(self):
     """
     Moves the view and cursor up by a page or stops
@@ -437,7 +428,6 @@
     Returns:
       None.
     """
->>>>>>> b735a5a7
     if self.penRow == 0:
       return
     maxRow, maxCol = self.view.rows, self.view.cols
