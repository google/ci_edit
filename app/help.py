--- conflicted
+++ resolved
@@ -100,12 +100,8 @@
   See LICENSE for license information
   See readme.md for an introduction
   Both files may be found in "%s"
-<<<<<<< HEAD
-  Please send feedback and bug reports to dschuyler@
   (Release build)
-=======
   Please give the gift of feedback and bug reports at
     https://github.com/google/ci_edit/issues
->>>>>>> 7f62db1e
 """ % (dirPath,),
 }