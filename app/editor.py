# Copyright 2016 Google Inc.
#
# Licensed under the Apache License, Version 2.0 (the "License");
# you may not use this file except in compliance with the License.
# You may obtain a copy of the License at
#
#     http://www.apache.org/licenses/LICENSE-2.0
#
# Unless required by applicable law or agreed to in writing, software
# distributed under the License is distributed on an "AS IS" BASIS,
# WITHOUT WARRANTIES OR CONDITIONS OF ANY KIND, either express or implied.
# See the License for the specific language governing permissions and
# limitations under the License.

"""Key bindings for the ciEditor."""

from app.curses_util import *
import app.buffer_manager
import app.controller
import curses
import curses.ascii
import os
import re
import subprocess
import text_buffer


def functionTestEq(a, b):
  assert a == b, "%r != %r"%(a, b)

if 1:
  # Break up a command line, separate by |.
  kRePipeChain = re.compile(
      #r'''\|\|?|&&|((?:"(?:\\"|[^"])*"|'(?:\\'|[^'])*'|[^\s|&]+)+)''')
      r'''((?:"(?:\\"|[^"])*"|'(?:\\'|[^'])*'|\|\||[^|]+)+)''')
  functionTestEq(kRePipeChain.findall(''' date "a b" 'c d ' | sort '''),
      [""" date "a b" 'c d ' """, ' sort '])
  functionTestEq(kRePipeChain.findall('date'),
      ['date'])
  functionTestEq(kRePipeChain.findall('d-a.te'),
      ['d-a.te'])
  functionTestEq(kRePipeChain.findall('date | wc'),
      ['date ', ' wc'])
  functionTestEq(kRePipeChain.findall('date|wc'),
      ['date', 'wc'])
  functionTestEq(kRePipeChain.findall('date && sort'),
      ['date && sort'])
  functionTestEq(kRePipeChain.findall('date || sort'),
      ['date || sort'])
  functionTestEq(kRePipeChain.findall('''date "a b" 'c d ' || sort'''),
      ["""date "a b" 'c d ' || sort"""])


# Break up a command line, separate by &&.
kReLogicChain = re.compile(
    r'''\s*(\|\|?|&&|"(?:\\"|[^"])*"|'(?:\\'|[^'])*'|[^\s|&]+)''')
functionTestEq(kReLogicChain.findall('date'),
    ['date'])
functionTestEq(kReLogicChain.findall('d-a.te'),
    ['d-a.te'])
functionTestEq(kReLogicChain.findall('date | wc'),
    ['date', '|', 'wc'])
functionTestEq(kReLogicChain.findall('date|wc'),
    ['date', '|', 'wc'])
functionTestEq(kReLogicChain.findall('date && sort'),
    ['date', '&&', 'sort'])
functionTestEq(kReLogicChain.findall('date || sort'),
    ['date', '||', 'sort'])
functionTestEq(kReLogicChain.findall(''' date "a\\" b" 'c d ' || sort '''),
    ['date', '"a\\" b"', "'c d '", '||', 'sort'])


# Break up a command line, separate by \\s.
kReArgChain = re.compile(
    r'''\s*("(?:\\"|[^"])*"|'(?:\\'|[^'])*'|[^\s]+)''')
functionTestEq(kReArgChain.findall('date'),
    ['date'])
functionTestEq(kReArgChain.findall('d-a.te'),
    ['d-a.te'])
functionTestEq(kReArgChain.findall(
    ''' date "a b" 'c d ' "a\\" b" 'c\\' d ' '''),
    ['date', '"a b"', "'c d '", '"a\\" b"', "'c\\' d '"])
functionTestEq(kReArgChain.findall(
    '''bm +'''),
    ['bm', '+'])


# Break up a command line, separate by \w (non-word chars will be separated).
kReSplitCmdLine = re.compile(
    r"""\s*("(?:\\"|[^"])*"|'(?:\\'|[^'])*'|\w+|[^\s]+)\s*""")
functionTestEq(kReSplitCmdLine.findall(
    '''bm ab'''),
    ['bm', 'ab'])
functionTestEq(kReSplitCmdLine.findall(
    '''bm+'''),
    ['bm', '+'])
functionTestEq(kReSplitCmdLine.findall(
    '''bm "one two"'''),
    ['bm', '"one two"'])
functionTestEq(kReSplitCmdLine.findall(
    '''bm "o\\"ne two"'''),
    ['bm', '"o\\"ne two"'])


# Unquote text.
kReUnquote = re.compile(r'''(["'])([^\1]*)\1''')
functionTestEq(kReUnquote.sub('\\2', 'date'),
    'date')
functionTestEq(kReUnquote.sub('\\2', '"date"'),
    'date')
functionTestEq(kReUnquote.sub('\\2', "'date'"),
    'date')
functionTestEq(kReUnquote.sub('\\2', "'da\\'te'"),
    "da\\'te")
functionTestEq(kReUnquote.sub('\\2', '"da\\"te"'),
    'da\\"te')


def parseInt(str):
  i = 0
  k = 0
  if len(str) > i and str[i] in ('+', '-'):
    i += 1
  k = i
  while len(str) > k and str[k].isdigit():
    k += 1
  if k > i:
    return int(str[:k])
  return 0

def test_parseInt():
  assert parseInt('0') == 0
  assert parseInt('0e') == 0
  assert parseInt('qwee') == 0
  assert parseInt('10') == 10
  assert parseInt('+10') == 10
  assert parseInt('-10') == -10
  assert parseInt('--10') == 0
  assert parseInt('--10') == 0


class InteractiveOpener(app.controller.Controller):
  """Open a file to edit."""
  def __init__(self, host, textBuffer):
    app.controller.Controller.__init__(self, host, 'opener')
    self.textBuffer = textBuffer
    self.textBuffer.lines = [""]

  def createOrOpen(self):
    self.changeToHostWindow()

  def focus(self):
    app.log.info('InteractiveOpener.focus\n',
        self.host.textBuffer.fullPath)
    self.priorTextBuffer = self.host.textBuffer
    self.commandDefault = self.textBuffer.insertPrintable
    self.textBuffer.selectionAll()
    self.textBuffer.editPasteLines((self.host.textBuffer.fullPath,))
    # Create a new text buffer to display dir listing.
    self.host.setTextBuffer(text_buffer.TextBuffer())

  def info(self):
    app.log.info('InteractiveOpener command set')

  def maybeSlash(self, expandedPath):
    if (self.textBuffer.lines[0] and self.textBuffer.lines[0][-1] != '/' and
        os.path.isdir(expandedPath)):
      self.textBuffer.insert('/')

  def tabCompleteFirst(self):
    """Find the first file that starts with the pattern."""
    dirPath, fileName = os.path.split(self.lines[0])
    foundOnce = ''
    app.log.debug('tabComplete\n', dirPath, '\n', fileName)
    for i in os.listdir(os.path.expandvars(os.path.expanduser(dirPath)) or '.'):
      if i.startswith(fileName):
        if foundOnce:
          # Found more than one match.
          return
        fileName = os.path.join(dirPath, i)
        if os.path.isdir(fileName):
          fileName += '/'
        self.lines[0] = fileName
        self.onChange()
        return

  def tabCompleteExtend(self):
    """Extend the selection to match characters in common."""
    dirPath, fileName = os.path.split(self.textBuffer.lines[0])
    expandedDir = os.path.expandvars(os.path.expanduser(dirPath)) or '.'
    matches = []
    if not os.path.isdir(expandedDir):
      return
    for i in os.listdir(expandedDir):
      if i.startswith(fileName):
        matches.append(i)
      else:
        pass
        #app.log.info('not', i)
    if len(matches) <= 0:
      self.maybeSlash(expandedDir)
      self.onChange()
      return
    if len(matches) == 1:
      self.textBuffer.insert(matches[0][len(fileName):])
      self.maybeSlash(os.path.join(expandedDir, matches[0]))
      self.onChange()
      return
    def findCommonPrefixLength(prefixLen):
      count = 0
      ch = None
      for match in matches:
        if len(match) <= prefixLen:
          return prefixLen
        if not ch:
          ch = match[prefixLen]
        if match[prefixLen] == ch:
          count += 1
      if count and count == len(matches):
        return findCommonPrefixLength(prefixLen + 1)
      return prefixLen
    prefixLen = findCommonPrefixLength(len(fileName))
    self.textBuffer.insert(matches[0][len(fileName):prefixLen])
    self.onChange()

  def oldAutoOpenOnChange(self):
    path = os.path.expanduser(os.path.expandvars(self.textBuffer.lines[0]))
    dirPath, fileName = os.path.split(path)
    dirPath = dirPath or '.'
    app.log.info('O.onChange', dirPath, fileName)
    if os.path.isdir(dirPath):
      lines = []
      for i in os.listdir(dirPath):
        if i.startswith(fileName):
          lines.append(i)
      if len(lines) == 1 and os.path.isfile(os.path.join(dirPath, fileName)):
        self.host.setTextBuffer(app.buffer_manager.buffers.loadTextBuffer(
            os.path.join(dirPath, fileName)))
      else:
        self.host.textBuffer.lines = [
            os.path.abspath(os.path.expanduser(dirPath))+":"] + lines
    else:
      self.host.textBuffer.lines = [
          os.path.abspath(os.path.expanduser(dirPath))+": not found"]

  def onChange(self):
    input = self.textBuffer.lines[0]
    path = os.path.abspath(os.path.expanduser(os.path.expandvars(input)))
    dirPath = path or '.'
    fileName = ''
    if len(input) > 0 and input[-1] != os.sep:
      dirPath, fileName = os.path.split(path)
    app.log.info('\n\nO.onChange\n', path, '\n', dirPath, fileName)
    if os.path.isdir(dirPath):
      lines = []
      for i in os.listdir(dirPath):
        if os.path.isdir(i):
          i += '/'
        lines.append(i)
      clip = [dirPath+":"] + lines
    else:
      clip = [dirPath+": not found"]
    app.log.info(clip)
    self.host.textBuffer.selectionAll()
    self.host.textBuffer.editPasteLines(tuple(clip))
    self.host.textBuffer.findPlainText(fileName)

  def unfocus(self):
    expandedPath = os.path.abspath(os.path.expanduser(self.textBuffer.lines[0]))
    if os.path.isdir(expandedPath):
      app.log.info('dir\n\n', expandedPath)
      self.host.setTextBuffer(
          app.buffer_manager.buffers.getValidTextBuffer(self.priorTextBuffer))
    else:
      app.log.info('non-dir\n\n', expandedPath)
      app.log.info('non-dir\n\n',
          app.buffer_manager.buffers.loadTextBuffer(expandedPath).lines[0])
      self.host.setTextBuffer(
          app.buffer_manager.buffers.loadTextBuffer(expandedPath))


class InteractivePrediction(app.controller.Controller):
  """Make a guess about what the user desires."""
  def __init__(self, host, textBuffer):
    app.controller.Controller.__init__(self, host, 'opener')
    self.textBuffer = textBuffer
    self.textBuffer.lines = [""]

  def cancel(self):
    self.items = [(self.priorTextBuffer, '')]
    self.index = 0
    self.changeToHostWindow()

  def cursorMoveTo(self, row, col):
    textBuffer = self.document.textBuffer
    textBuffer.cursorMoveTo(row, col)
    textBuffer.cursorScrollToMiddle()
    textBuffer.redo()

  def focus(self):
    app.log.info('InteractivePrediction.focus')
    self.commandDefault = self.textBuffer.insertPrintable
    self.priorTextBuffer = self.host.textBuffer
    self.index = self.buildFileList(self.host.textBuffer.fullPath)
    self.host.setTextBuffer(text_buffer.TextBuffer())
    self.host.textBuffer.rootGrammar = app.prefs.getGrammar('_pre')

  def info(self):
    app.log.info('InteractivePrediction command set')

  def buildFileList(self, currentFile):
    self.items = []
    for i in app.buffer_manager.buffers.buffers:
      dirty = '*' if i.isDirty() else '.'
      if i.fullPath:
        self.items.append((i, i.fullPath, dirty))
      else:
        self.items.append((i, '<new file> %s'%(i.lines[0][:20]), dirty))
    dirPath, fileName = os.path.split(currentFile)
    file, ext = os.path.splitext(fileName)
    # TODO(dschuyler): rework this ignore list.
    ignoreExt = set(('.pyc', '.pyo', '.o', '.obj', '.tgz', '.zip', '.tar',))
    for i in os.listdir(os.path.expandvars(os.path.expanduser(dirPath)) or '.'):
      f, e = os.path.splitext(i)
      if file == f and ext != e and e not in ignoreExt:
        self.items.append((None, os.path.join(dirPath, i), ' '))
    # Suggest item.
    return (len(app.buffer_manager.buffers.buffers) - 2) % len(self.items)

  def onChange(self):
    input = self.textBuffer.lines[0]
    clip = []
    limit = max(5, self.host.cols-10)
    for i,item in enumerate(self.items):
      prefix = '-->' if i == self.index else '   '
      suffix = ' <--' if i == self.index else ''
      clip.append("%s %s %s%s"%(prefix, item[1][-limit:], item[2], suffix))
    app.log.info(clip)
    self.host.textBuffer.selectionAll()
    self.host.textBuffer.editPasteLines(tuple(clip))
    self.cursorMoveTo(self.index, 0)

  def nextItem(self):
    self.index = (self.index + 1) % len(self.items)

  def priorItem(self):
    self.index = (self.index - 1) % len(self.items)

  def selectItem(self):
    self.changeToHostWindow()

  def unfocus(self):
    textBuffer, fullPath = self.items[self.index][:2]
    if textBuffer is not None:
      self.host.setTextBuffer(
          app.buffer_manager.buffers.getValidTextBuffer(textBuffer))
    else:
      expandedPath = os.path.abspath(os.path.expanduser(fullPath))
      self.host.setTextBuffer(
          app.buffer_manager.buffers.loadTextBuffer(expandedPath))
    self.items = None


class InteractiveFind(app.controller.Controller):
  """Find text within the current document."""
  def __init__(self, host, textBuffer):
    app.controller.Controller.__init__(self, host, 'find')
    self.textBuffer = textBuffer
    self.textBuffer.lines = [""]

  def findNext(self):
    self.findCmd = self.document.textBuffer.findNext

  def findPrior(self):
    self.findCmd = self.document.textBuffer.findPrior

  def findReplace(self):
    self.findCmd = self.document.textBuffer.findReplace

  def focus(self):
    app.log.info('InteractiveFind')
    self.findCmd = self.document.textBuffer.find
    selection = self.document.textBuffer.getSelectedText()
    if selection:
      self.textBuffer.selectionAll()
      # Make a single regex line.
      selection = "\\n".join(selection)
      app.log.info(selection)
      self.textBuffer.insert(selection)
    self.textBuffer.selectionAll()

  def info(self):
    app.log.info('InteractiveFind command set')

  def onChange(self):
    app.log.info('InteractiveFind')
    searchFor = self.textBuffer.lines[0]
    try:
      self.findCmd(searchFor)
    except re.error, e:
      self.error = e.message
    self.findCmd = self.document.textBuffer.find


class InteractiveGoto(app.controller.Controller):
  """Jump to a particular line number."""
  def __init__(self, host, textBuffer):
    app.controller.Controller.__init__(self, host, 'goto')
    self.textBuffer = textBuffer
    self.textBuffer.lines = [""]

  def focus(self):
    app.log.info('InteractiveGoto.focus')
    self.textBuffer.selectionAll()
    self.textBuffer.insert(str(self.document.textBuffer.cursorRow+1))
    self.textBuffer.selectionAll()

  def info(self):
    app.log.info('InteractiveGoto command set')

  def gotoBottom(self):
    app.log.info()
    self.textBuffer.selectionAll()
    self.textBuffer.insert(str(len(self.document.textBuffer.lines)))
    self.changeToHostWindow()

  def gotoHalfway(self):
    self.textBuffer.selectionAll()
    self.textBuffer.insert(str(len(self.document.textBuffer.lines)/2+1))
    self.changeToHostWindow()

  def gotoTop(self):
    app.log.info(self.document)
    self.textBuffer.selectionAll()
    self.textBuffer.insert("0")
    self.changeToHostWindow()

  def cursorMoveTo(self, row, col):
    textBuffer = self.document.textBuffer
    textBuffer.cursorMoveTo(row, col)
    textBuffer.cursorScrollToMiddle()
    textBuffer.redo()

  def onChange(self):
    app.log.info()
    line = ''
    try: line = self.textBuffer.lines[0]
    except: pass
    gotoLine, gotoCol = (line.split(',') + ['0', '0'])[:2]
    self.cursorMoveTo(parseInt(gotoLine)-1, parseInt(gotoCol))


class InteractivePrompt(app.controller.Controller):
  """Extended commands prompt."""
  def __init__(self, host, textBuffer):
    app.controller.Controller.__init__(self, host, 'prompt')
    self.textBuffer = textBuffer
    self.textBuffer.lines = [""]
    self.commands = {
      'bm': self.bookmarkCommand,
      'build': self.buildCommand,
      'make': self.makeCommand,
    }
    self.filters = {
      'format': self.formatCommand,
      'lower': self.lowerSelectedLines,
      's' : self.substituteText,
      'sort': self.sortSelectedLines,
      'sub' : self.substituteText,
      'upper': self.upperSelectedLines,
    }
    self.subExecute = {
      '!': self.shellExecute,
      '|': self.pipeExecute,
    }

  def bookmarkCommand(self, cmdLine, view):
    args = kReSplitCmdLine.findall(cmdLine)
    if len(args) > 1 and args[1][0] == '-':
      if self.host.textBuffer.bookmarkRemove():
        return {}, 'Removed bookmark'
      else:
        return {}, 'No bookmarks'
    else:
      self.host.textBuffer.bookmarkAdd()
      return {}, 'Added bookmark'

  def buildCommand(self, cmdLine, view):
    return {}, 'building things'

  def focus(self):
    app.log.info('InteractivePrompt.focus')
    self.textBuffer.selectionAll()

  def formatCommand(self, cmdLine, lines):
    formatter = {
      #".js": app.format_javascript.format
      #".py": app.format_python.format
      #".html": app.format_html.format,
    }
    def noOp(data):
      return data
    file, ext = os.path.splitext(self.host.textBuffer.fullPath)
    app.log.info(file, ext)
    lines = self.host.textBuffer.doDataToLines(
        formatter.get(ext, noOp)(self.host.textBuffer.doLinesToData(lines)))
    return lines, 'Changed %d lines'%(len(lines),)

  def makeCommand(self, cmdLine, view):
    return {}, 'making stuff'

  def execute(self):
    try:
      cmdLine = ''
      try: cmdLine = self.textBuffer.lines[0]
      except: pass
      if not len(cmdLine):
        return
      tb = self.host.textBuffer
      lines = list(tb.getSelectedText())
      if cmdLine[0] in self.subExecute:
        data = self.host.textBuffer.doLinesToData(lines)
        output, message = self.subExecute.get(cmdLine[0])(
            cmdLine[1:], data)
        output = tb.doDataToLines(output)
        if tb.selectionMode == app.selectable.kSelectionLine:
          output.append('')
        tb.editPasteLines(tuple(output))
        tb.setMessage(message)
      else:
        cmd = re.split('\\W', cmdLine)[0]
        filter = self.filters.get(cmd)
        if filter:
          if not len(lines):
            tb.setMessage('The %s filter needs a selection.'%(cmd,))
          else:
            lines, message = filter(cmdLine, lines)
            tb.setMessage(message)
            if not len(lines):
              lines.append('')
            if tb.selectionMode == app.selectable.kSelectionLine:
              lines.append('')
            tb.editPasteLines(tuple(lines))
        else:
          command = self.commands.get(cmd, self.unknownCommand)
          results, message = command(cmdLine, self.host)
          tb.setMessage(message)
    except:
      tb.setMessage('Execution threw an error.')
    self.changeToHostWindow()

  def shellExecute(self, commands, input):
    try:
      process = subprocess.Popen(commands,
          stdin=subprocess.PIPE, stdout=subprocess.PIPE,
          stderr=subprocess.STDOUT, shell=True);
      return process.communicate(input)[0], ''
    except Exception, e:
      return '', 'Error running shell command\n' + e

  def pipeExecute(self, commands, input):
    chain = kRePipeChain.findall(commands)
    app.log.info('chain', chain)
    try:
      app.log.info(kReArgChain.findall(chain[-1]))
      process = subprocess.Popen(kReArgChain.findall(chain[-1]),
          stdin=subprocess.PIPE, stdout=subprocess.PIPE,
          stderr=subprocess.STDOUT);
      if len(chain) == 1:
        return process.communicate(input)[0], ''
      else:
        chain.reverse()
        prior = process
        for i in chain[1:]:
          app.log.info(kReArgChain.findall(i))
          prior = subprocess.Popen(kReArgChain.findall(i),
              stdin=subprocess.PIPE, stdout=prior.stdin,
              stderr=subprocess.STDOUT);
        prior.communicate(input)
        return process.communicate()[0], ''
    except Exception, e:
      return '', 'Error running shell command\n' + e

  def info(self):
    app.log.info('InteractivePrompt command set')

  def lowerSelectedLines(self, cmdLine, lines):
    lines = [line.lower() for line in lines]
    return lines, 'Changed %d lines'%(len(lines),)

  def sortSelectedLines(self, cmdLine, lines):
    lines.sort()
    return lines, 'Changed %d lines'%(len(lines),)

  def substituteText(self, cmdLine, lines):
    if len(cmdLine) < 2:
      return lines, '''tip: %s/foo/bar/ to replace 'foo' with 'bar'.''' % (
          cmdLine,)
    if not lines:
<<<<<<< HEAD
      return [], 'No text was selected.'
    separator = cmdLine[1]
    a, find, replace, flags = cmdLine.split(separator, 3)
=======
      return lines, 'No text was selected.'
    sre = re.match('\w+(\W)', cmdLine)
    if not sre:
      return lines, '''Separator punctuation missing, example:''' \
          ''' %s/foo/bar/''' % (cmdLine,)
    separator = sre.groups()[0]
    try:
      a, find, replace, flags = cmdLine.split(separator, 3)
    except:
      return lines, '''Separator punctuation missing, there should be''' \
          ''' three '%s'.''' % (separator,)
>>>>>>> 11460a51
    data = self.host.textBuffer.doLinesToData(lines)
    output = self.host.textBuffer.findReplaceText(find, replace, flags, data)
    lines = self.host.textBuffer.doDataToLines(output)
    return lines, 'Changed %d lines'%(len(lines),)

  def upperSelectedLines(self, cmdLine, lines):
    lines = [line.upper() for line in lines]
    return lines, 'Changed %d lines'%(len(lines),)

  def unknownCommand(self, cmdLine, view):
    self.host.textBuffer.setMessage('Unknown command')
    return {}, 'Unknown command %s' % (cmdLine,)<|MERGE_RESOLUTION|>--- conflicted
+++ resolved
@@ -597,11 +597,6 @@
       return lines, '''tip: %s/foo/bar/ to replace 'foo' with 'bar'.''' % (
           cmdLine,)
     if not lines:
-<<<<<<< HEAD
-      return [], 'No text was selected.'
-    separator = cmdLine[1]
-    a, find, replace, flags = cmdLine.split(separator, 3)
-=======
       return lines, 'No text was selected.'
     sre = re.match('\w+(\W)', cmdLine)
     if not sre:
@@ -613,7 +608,6 @@
     except:
       return lines, '''Separator punctuation missing, there should be''' \
           ''' three '%s'.''' % (separator,)
->>>>>>> 11460a51
     data = self.host.textBuffer.doLinesToData(lines)
     output = self.host.textBuffer.findReplaceText(find, replace, flags, data)
     lines = self.host.textBuffer.doDataToLines(output)
