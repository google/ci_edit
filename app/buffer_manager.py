--- conflicted
+++ resolved
@@ -103,10 +103,7 @@
       if not os.path.isfile(fullPath):
         app.log.info('creating a new file at\n ', fullPath)
       textBuffer = app.text_buffer.TextBuffer()
-<<<<<<< HEAD
-=======
       textBuffer.setFilePath(fullPath)
->>>>>>> 47f32e97
       textBuffer.view = view
       self.renameBuffer(textBuffer, fullPath)
       textBuffer.fileStats.setPopupWindow(view.popupWindow)
@@ -147,19 +144,14 @@
     app.log.debug(fileBuffer.fullPath)
     self.buffers.remove(fileBuffer)
 
-<<<<<<< HEAD
   def renameBuffer(self, fileBuffer, fullPath):
     """
     For now, when you change the path of a fileBuffer, you should also be
     updating its fileStat object, so that it tracks the new file as well.
     """
-    # TODO(dschuyler): this can be phased out. It was from a time when the
-    # buffer manager needed to know if a path changed.
     fileBuffer.fullPath = fullPath
     fileBuffer.changeFileStats() # Track this new file.
 
-=======
->>>>>>> 47f32e97
   def fileClose(self, path):
     pass
 
