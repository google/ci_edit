# Copyright 2016 Google Inc.
#
# Licensed under the Apache License, Version 2.0 (the "License");
# you may not use this file except in compliance with the License.
# You may obtain a copy of the License at
#
#     http://www.apache.org/licenses/LICENSE-2.0
#
# Unless required by applicable law or agreed to in writing, software
# distributed under the License is distributed on an "AS IS" BASIS,
# WITHOUT WARRANTIES OR CONDITIONS OF ANY KIND, either express or implied.
# See the License for the specific language governing permissions and
# limitations under the License.
"""Interactive prompt to run advanced commands and sub-processes."""

from __future__ import absolute_import
from __future__ import division
from __future__ import print_function
try:
<<<<<<< HEAD
  unicode
except NameError:
  unicode = str
  unichr = chr
=======
    unicode('')
except NameError:
    unicode = str
    unichr = chr
>>>>>>> 6883c588

import os
import re
import subprocess

import app.controller


def functionTestEq(a, b):
    assert a == b, u"%r != %r" % (a, b)


if 1:
    # Break up a command line, separate by |.
    kRePipeChain = re.compile(
        #r'''\|\|?|&&|((?:"(?:\\"|[^"])*"|'(?:\\'|[^'])*'|[^\s|&]+)+)''')
        r'''((?:"(?:\\"|[^"])*"|'(?:\\'|[^'])*'|\|\||[^|]+)+)''')
    functionTestEq(
        kRePipeChain.findall(''' date "a b" 'c d ' | sort '''),
        [""" date "a b" 'c d ' """, ' sort '])
    functionTestEq(kRePipeChain.findall('date'), ['date'])
    functionTestEq(kRePipeChain.findall('d-a.te'), ['d-a.te'])
    functionTestEq(kRePipeChain.findall('date | wc'), ['date ', ' wc'])
    functionTestEq(kRePipeChain.findall('date|wc'), ['date', 'wc'])
    functionTestEq(kRePipeChain.findall('date && sort'), ['date && sort'])
    functionTestEq(kRePipeChain.findall('date || sort'), ['date || sort'])
    functionTestEq(
        kRePipeChain.findall('''date "a b" 'c d ' || sort'''),
        ["""date "a b" 'c d ' || sort"""])

# Break up a command line, separate by &&.
kReLogicChain = re.compile(
    r'''\s*(\|\|?|&&|"(?:\\"|[^"])*"|'(?:\\'|[^'])*'|[^\s|&]+)''')
functionTestEq(kReLogicChain.findall('date'), ['date'])
functionTestEq(kReLogicChain.findall('d-a.te'), ['d-a.te'])
functionTestEq(kReLogicChain.findall('date | wc'), ['date', '|', 'wc'])
functionTestEq(kReLogicChain.findall('date|wc'), ['date', '|', 'wc'])
functionTestEq(kReLogicChain.findall('date && sort'), ['date', '&&', 'sort'])
functionTestEq(kReLogicChain.findall('date || sort'), ['date', '||', 'sort'])
functionTestEq(
    kReLogicChain.findall(''' date "a\\" b" 'c d ' || sort '''),
    ['date', '"a\\" b"', "'c d '", '||', 'sort'])

# Break up a command line, separate by \\s.
kReArgChain = re.compile(r'''\s*("(?:\\"|[^"])*"|'(?:\\'|[^'])*'|[^\s]+)''')
functionTestEq(kReArgChain.findall('date'), ['date'])
functionTestEq(kReArgChain.findall('d-a.te'), ['d-a.te'])
functionTestEq(
    kReArgChain.findall(''' date "a b" 'c d ' "a\\" b" 'c\\' d ' '''),
    ['date', '"a b"', "'c d '", '"a\\" b"', "'c\\' d '"])
functionTestEq(kReArgChain.findall('''bm +'''), ['bm', '+'])

# Break up a command line, separate by \w (non-word chars will be separated).
kReSplitCmdLine = re.compile(
    r"""\s*("(?:\\"|[^"])*"|'(?:\\'|[^'])*'|\w+|[^\s]+)\s*""")
functionTestEq(kReSplitCmdLine.findall('''bm ab'''), ['bm', 'ab'])
functionTestEq(kReSplitCmdLine.findall('''bm+'''), ['bm', '+'])
functionTestEq(kReSplitCmdLine.findall('''bm "one two"'''), ['bm', '"one two"'])
functionTestEq(
    kReSplitCmdLine.findall('''bm "o\\"ne two"'''), ['bm', '"o\\"ne two"'])

# Unquote text.
kReUnquote = re.compile(r'''(["'])([^\1]*)\1''')
functionTestEq(kReUnquote.sub('\\2', 'date'), 'date')
functionTestEq(kReUnquote.sub('\\2', '"date"'), 'date')
functionTestEq(kReUnquote.sub('\\2', "'date'"), 'date')
functionTestEq(kReUnquote.sub('\\2', "'da\\'te'"), "da\\'te")
functionTestEq(kReUnquote.sub('\\2', '"da\\"te"'), 'da\\"te')


class InteractivePrompt(app.controller.Controller):
    """Extended commands prompt."""

    def __init__(self, view):
        app.controller.Controller.__init__(self, view, u"prompt")

    def setTextBuffer(self, textBuffer):
        app.controller.Controller.setTextBuffer(self, textBuffer)
        self.textBuffer = textBuffer
        self.textBuffer.lines = [u""]
        self.commands = {
            u'bm': self.bookmarkCommand,
            u'build': self.buildCommand,
            u'cua': self.changeToCuaMode,
            u'emacs': self.changeToEmacsMode,
            u'make': self.makeCommand,
            #u'split': self.splitCommand,  # Experimental wip.
            u'vim': self.changeToVimNormalMode,
        }
        self.filters = {
            u'format': self.formatCommand,
            u'lower': self.lowerSelectedLines,
            u'numEnum': self.assignIndexToSelectedLines,
            u's': self.substituteText,
            u'sort': self.sortSelectedLines,
            u'sub': self.substituteText,
            u'upper': self.upperSelectedLines,
        }
        self.subExecute = {
            u'!': self.shellExecute,
            u'|': self.pipeExecute,
        }

    def bookmarkCommand(self, cmdLine, view):
        args = kReSplitCmdLine.findall(cmdLine)
        if len(args) > 1 and args[1][0] == u'-':
            if self.view.host.textBuffer.bookmarkRemove():
                return {}, u'Removed bookmark'
            else:
                return {}, u'No bookmarks to remove'
        else:
            self.view.host.textBuffer.bookmarkAdd()
            return {}, u'Added bookmark'

    def buildCommand(self, cmdLine, view):
        return {}, u'building things'

    def changeToCuaMode(self, cmdLine, view):
        return {}, u'CUA mode'

    def changeToEmacsMode(self, cmdLine, view):
        return {}, u'Emacs mode'

    def changeToVimNormalMode(self, cmdLine, view):
        return {}, u'Vim normal mode'

    def focus(self):
        app.log.info(u'InteractivePrompt.focus')
        self.textBuffer.selectionAll()

    def formatCommand(self, cmdLine, lines):
        formatter = {
            #".js": app.format_javascript.format
            #".py": app.format_python.format
            #".html": app.format_html.format,
        }

        def noOp(data):
            return data

        fileName, ext = os.path.splitext(self.view.host.textBuffer.fullPath)
        app.log.info(fileName, ext)
        lines = self.view.host.textBuffer.doDataToLines(
            formatter.get(ext,
                          noOp)(self.view.host.textBuffer.doLinesToData(lines)))
        return lines, u'Changed %d lines' % (len(lines),)

    def makeCommand(self, cmdLine, view):
        return {}, u'making stuff'

    def splitCommand(self, cmdLine, view):
        view.splitWindow()
        return {}, u'Split window'

    def execute(self):
        try:
            inputLines = self.textBuffer.lines
            if not len(inputLines) or not len(inputLines[0]):
                self.changeToHostWindow()
                return
            cmdLine = inputLines[0]
            tb = self.view.host.textBuffer
            lines = list(tb.getSelectedText())
            if cmdLine[0] in self.subExecute:
                data = self.view.host.textBuffer.doLinesToData(lines).encode(
                    'utf-8')
                output, message = self.subExecute.get(cmdLine[0])(cmdLine[1:],
                                                                  data)
                if app.config.strict_debug:
                    assert type(output) is bytes
                    assert type(message) is unicode
                output = tb.doDataToLines(output.decode('utf-8'))
                tb.editPasteLines(tuple(output))
                tb.setMessage(message)
            else:
                cmd = re.split(u'\\W', cmdLine)[0]
                dataFilter = self.filters.get(cmd)
                if dataFilter:
                    if not len(lines):
                        tb.setMessage(
                            u'The %s filter needs a selection.' % (cmd,))
                    else:
                        lines, message = dataFilter(cmdLine, lines)
                        tb.setMessage(message)
                        if not len(lines):
                            lines.append(u'')
                        tb.editPasteLines(tuple(lines))
                else:
                    command = self.commands.get(cmd, self.unknownCommand)
                    message = command(cmdLine, self.view.host)[1]
                    tb.setMessage(message)
        except Exception as e:
            app.log.exception(e)
            tb.setMessage(u'Execution threw an error.')
        self.changeToHostWindow()

    def shellExecute(self, commands, cmdInput):
        """
        cmdInput is in bytes (not unicode).
        return tuple: output as bytes (not unicode), message as unicode.
        """
        if app.config.strict_debug:
            assert type(commands) is unicode, type(commands)
            assert type(cmdInput) is bytes, type(cmdInput)
        try:
            process = subprocess.Popen(
                commands,
                stdin=subprocess.PIPE,
                stdout=subprocess.PIPE,
                stderr=subprocess.STDOUT,
                shell=True)
            return process.communicate(cmdInput)[0], u''
        except Exception as e:
            return u'', u'Error running shell command\n' + e

    def pipeExecute(self, commands, cmdInput):
        """
        cmdInput is in bytes (not unicode).
        return tuple: output as bytes (not unicode), message as unicode.
        """
        if app.config.strict_debug:
            assert type(commands) is unicode, type(commands)
            assert type(cmdInput) is bytes, type(cmdInput)
        chain = kRePipeChain.findall(commands)
        try:
            process = subprocess.Popen(
                kReArgChain.findall(chain[-1]),
                stdin=subprocess.PIPE,
                stdout=subprocess.PIPE,
                stderr=subprocess.STDOUT)
            if len(chain) == 1:
                return process.communicate(cmdInput)[0], u''
            else:
                chain.reverse()
                prior = process
                for i in chain[1:]:
                    prior = subprocess.Popen(
                        kReArgChain.findall(i),
                        stdin=subprocess.PIPE,
                        stdout=prior.stdin,
                        stderr=subprocess.STDOUT)
                prior.communicate(cmdInput)
                return process.communicate()[0], u''
        except Exception as e:
            app.log.exception(e)
            return b'', u'Error running shell command\n' + unicode(e)

    def info(self):
        app.log.info(u'InteractivePrompt command set')

    def lowerSelectedLines(self, cmdLine, lines):
        lines = [line.lower() for line in lines]
        return lines, u'Changed %d lines' % (len(lines),)

    def assignIndexToSelectedLines(self, cmdLine, lines):
        output = []
        for i, line in enumerate(lines):
            output.append(u"%s = %d" % (line, i))
        return output, u'Changed %d lines' % (len(output),)

    def sortSelectedLines(self, cmdLine, lines):
        lines.sort()
        return lines, u'Changed %d lines' % (len(lines),)

    def substituteText(self, cmdLine, lines):
        if len(cmdLine) < 2:
            return (lines, u'''tip: %s/foo/bar/ to replace 'foo' with 'bar'.'''
                    % (cmdLine,))
        if not lines:
            return lines, u'No text was selected.'
        sre = re.match('\w+(\W)', cmdLine)
        if not sre:
            return (lines, u'''Separator punctuation missing, example:'''
                    u''' %s/foo/bar/''' % (cmdLine,))
        separator = sre.groups()[0]
        try:
            _, find, replace, flags = cmdLine.split(separator, 3)
        except ValueError:
            return (lines, u'''Separator punctuation missing, there should be'''
                    u''' three '%s'.''' % (separator,))
        data = self.view.host.textBuffer.doLinesToData(lines)
        output = self.view.host.textBuffer.findReplaceText(
            find, replace, flags, data)
        lines = self.view.host.textBuffer.doDataToLines(output)
        return lines, u'Changed %d lines' % (len(lines),)

    def upperSelectedLines(self, cmdLine, lines):
        lines = [line.upper() for line in lines]
        return lines, u'Changed %d lines' % (len(lines),)

    def unknownCommand(self, cmdLine, view):
        self.view.host.textBuffer.setMessage(u'Unknown command')
        return {}, u'Unknown command %s' % (cmdLine,)<|MERGE_RESOLUTION|>--- conflicted
+++ resolved
@@ -17,18 +17,11 @@
 from __future__ import division
 from __future__ import print_function
 try:
-<<<<<<< HEAD
-  unicode
-except NameError:
-  unicode = str
-  unichr = chr
-=======
-    unicode('')
+    unicode
 except NameError:
     unicode = str
     unichr = chr
->>>>>>> 6883c588
-
+ 
 import os
 import re
 import subprocess
