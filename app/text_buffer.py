# Copyright 2016 Google Inc.
#
# Licensed under the Apache License, Version 2.0 (the "License");
# you may not use this file except in compliance with the License.
# You may obtain a copy of the License at
#
#     http://www.apache.org/licenses/LICENSE-2.0
#
# Unless required by applicable law or agreed to in writing, software
# distributed under the License is distributed on an "AS IS" BASIS,
# WITHOUT WARRANTIES OR CONDITIONS OF ANY KIND, either express or implied.
# See the License for the specific language governing permissions and
# limitations under the License.

import app.actions
import app.log
import app.parser
import app.prefs
import app.selectable
import app.spelling
import curses
import re
import sys


<<<<<<< HEAD
class BackingTextBuffer(app.mutator.Mutator):
  """This base class to TextBuffer handles the text manipulation (without
  handling the drawing/rendering of the text)."""
  def __init__(self):
    app.mutator.Mutator.__init__(self)
    self.view = None
    self.rootGrammar = app.prefs.getGrammar(None)
    self.skipUpdateScroll = False

  def setView(self, view):
    self.view = view

  def performDelete(self):
    if self.selectionMode != app.selectable.kSelectionNone:
      text = self.getSelectedText()
      if text:
        if self.selectionMode == app.selectable.kSelectionBlock:
          upper = min(self.penRow, self.markerRow)
          left = min(self.penCol, self.markerCol)
          lower = max(self.penRow, self.markerRow)
          right = max(self.penCol, self.markerCol)
          self.cursorMoveAndMark(
              upper - self.penRow, left - self.penCol,
              lower - self.markerRow, right - self.markerCol, 0)
          self.redo()
        elif (self.penRow > self.markerRow or
            (self.penRow == self.markerRow and
            self.penCol > self.markerCol)):
          self.swapPenAndMarker()
        self.redoAddChange(('ds', text))
        self.redo()
      self.selectionNone()

  def performDeleteRange(self, upperRow, upperCol, lowerRow, lowerCol):
    app.log.info(upperRow, upperCol, lowerRow, lowerCol)
    if upperRow == self.penRow == lowerRow:
      app.log.info()
      if upperCol < self.penCol:
        app.log.info()
        col = upperCol - self.penCol
        if lowerCol <= self.penCol:
          col = upperCol - lowerCol
        app.log.info(col)
        self.cursorMove(0, col)
        self.redo()
    elif upperRow <= self.penRow < lowerRow:
      app.log.info()
      self.cursorMove(upperRow - self.penRow, upperCol - self.penCol)
      self.redo()
    elif self.penRow == lowerRow:
      app.log.info()
      col = upperCol - lowerCol
      self.cursorMove(upperRow - self.penRow, col)
      self.redo()
    if 1:
      self.redoAddChange((
        'dr',
        (upperRow, upperCol, lowerRow, lowerCol),
        self.getText(upperRow, upperCol, lowerRow, lowerCol)))
      self.redo()

  def bookmarkAdd(self):
    app.bookmarks.add(self.fullPath, self.penRow, self.penCol, 0,
        app.selectable.kSelectionNone)

  def bookmarkGoto(self):
    app.log.debug()
    bookmark = app.bookmarks.get(self.view.bookmarkIndex)
    if bookmark:
      self.selectText(bookmark['row'], bookmark['col'], bookmark['length'],
          bookmark['mode'])

  def bookmarkNext(self):
    app.log.debug()
    self.view.bookmarkIndex += 1
    self.bookmarkGoto()

  def bookmarkPrior(self):
    app.log.debug()
    self.view.bookmarkIndex -= 1
    self.bookmarkGoto()

  def bookmarkRemove(self):
    app.log.debug()
    return app.bookmarks.remove(self.view.bookmarkIndex)

  def backspace(self):
    app.log.info('backspace', self.penRow > self.markerRow)
    if self.selectionMode != app.selectable.kSelectionNone:
      self.performDelete()
    elif self.penCol == 0:
      if self.penRow > 0:
        self.cursorLeft()
        self.joinLines()
    else:
      line = self.lines[self.penRow]
      change = ('b', line[self.penCol - 1:self.penCol])
      self.redoAddChange(change)
      self.redo()

  def carriageReturn(self):
    self.performDelete()
    self.redoAddChange(('n', (1, self.getCursorMove(1, -self.penCol))))
    self.redo()
    if 1: # todo: if indent on CR
      line = self.lines[self.penRow - 1]
      commonIndent = 2
      indent = 0
      while indent < len(line) and line[indent] == ' ':
        indent += 1
      if len(line):
        if line[-1] in [':', '[', '{']:
          indent += commonIndent
        elif line.count('(') > line.count(')'):
          indent += commonIndent * 2
      if indent:
        self.redoAddChange(('i', ' '*indent));
        self.redo()

  def cursorColDelta(self, toRow):
    if toRow >= len(self.lines):
      return
    lineLen = len(self.lines[toRow])
    if self.view.goalCol <= lineLen:
      return self.view.goalCol - self.penCol
    return lineLen - self.penCol

  def cursorDown(self):
    self.selectionNone()
    self.cursorMoveDown()

  def cursorDownScroll(self):
    self.selectionNone()
    self.scrollDown()

  def cursorLeft(self):
    self.selectionNone()
    self.cursorMoveLeft()

  def getCursorMove(self, rowDelta, colDelta):
    return self.getCursorMoveAndMark(rowDelta, colDelta, 0, 0, 0)

  def cursorMove(self, rowDelta, colDelta):
    self.cursorMoveAndMark(rowDelta, colDelta, 0, 0, 0)

  def getCursorMoveAndMark(self, rowDelta, colDelta, markRowDelta,
      markColDelta, selectionModeDelta):
    self.view.goalCol = self.penCol + colDelta
    maxRow, maxCol = self.view.cursorWindow.getmaxyx()
    scrollRows = 0
    if self.view.scrollRow > self.penRow + rowDelta:
      scrollRows = self.penRow + rowDelta - self.view.scrollRow
    elif self.penRow + rowDelta >= self.view.scrollRow + maxRow:
      scrollRows = self.penRow + rowDelta - (self.view.scrollRow + maxRow - 1)
    scrollCols = 0
    if self.view.scrollCol > self.penCol + colDelta:
      scrollCols = self.penCol + colDelta - self.view.scrollCol
    elif self.penCol + colDelta >= self.view.scrollCol + maxCol:
      scrollCols = self.penCol + colDelta - (self.view.scrollCol + maxCol - 1)
    self.view.scrollRow += scrollRows
    self.view.scrollCol += scrollCols
    return ('m', (rowDelta, colDelta,
        markRowDelta, markColDelta, selectionModeDelta))

  def cursorMoveAndMark(self, rowDelta, colDelta, markRowDelta,
      markColDelta, selectionModeDelta):
    self.view.goalCol = self.penCol + colDelta
    maxRow, maxCol = self.view.cursorWindow.getmaxyx()
    scrollRows = 0
    if self.view.scrollRow > self.penRow + rowDelta:
      scrollRows = self.penRow + rowDelta - self.view.scrollRow
    elif self.penRow + rowDelta >= self.view.scrollRow + maxRow:
      scrollRows = self.penRow + rowDelta - (self.view.scrollRow + maxRow - 1)
    scrollCols = 0
    if self.view.scrollCol > self.penCol + colDelta:
      scrollCols = self.penCol + colDelta - self.view.scrollCol
    elif self.penCol + colDelta >= self.view.scrollCol + maxCol:
      scrollCols = self.penCol + colDelta - (self.view.scrollCol + maxCol - 1)
    self.view.scrollRow += scrollRows
    self.view.scrollCol += scrollCols
    self.redoAddChange(('m', (rowDelta, colDelta,
        markRowDelta, markColDelta, selectionModeDelta)))

  def cursorMoveScroll(self, rowDelta, colDelta,
      scrollRowDelta, scrollColDelta):
    self.view.scrollRow += scrollRowDelta
    self.view.scrollCol += scrollColDelta
    self.redoAddChange(('m', (rowDelta, colDelta,
        0,0, 0)))

  def cursorMoveDown(self):
    if self.penRow + 1 < len(self.lines):
      savedGoal = self.view.goalCol
      self.cursorMove(1, self.cursorColDelta(self.penRow + 1))
      self.redo()
      self.view.goalCol = savedGoal

  def cursorMoveLeft(self):
    if self.penCol > 0:
      self.cursorMove(0, -1)
      self.redo()
    elif self.penRow > 0:
      self.cursorMove(-1, len(self.lines[self.penRow - 1]))
      self.redo()

  def cursorMoveRight(self):
    if not self.lines:
      return
    if self.penCol < len(self.lines[self.penRow]):
      self.cursorMove(0, 1)
      self.redo()
    elif self.penRow + 1 < len(self.lines):
      self.cursorMove(1, -len(self.lines[self.penRow]))
      self.redo()

  def cursorMoveUp(self):
    if self.penRow > 0:
      savedGoal = self.view.goalCol
      lineLen = len(self.lines[self.penRow - 1])
      if self.view.goalCol <= lineLen:
        self.cursorMove(-1, self.view.goalCol - self.penCol)
        self.redo()
      else:
        self.cursorMove(-1, lineLen - self.penCol)
        self.redo()
      self.view.goalCol = savedGoal

  def cursorMoveSubwordLeft(self):
    self.doCursorMoveLeftTo(app.selectable.kReSubwordBoundaryRvr)

  def cursorMoveSubwordRight(self):
    self.doCursorMoveRightTo(app.selectable.kReSubwordBoundaryFwd)

  def cursorMoveTo(self, row, col):
    cursorRow = min(max(row, 0), len(self.lines)-1)
    self.cursorMove(cursorRow - self.penRow, col - self.penCol)
    self.redo()

  def cursorMoveWordLeft(self):
    self.doCursorMoveLeftTo(app.selectable.kReWordBoundary)

  def cursorMoveWordRight(self):
    self.doCursorMoveRightTo(app.selectable.kReWordBoundary)

  def doCursorMoveLeftTo(self, boundary):
    if self.penCol > 0:
      line = self.lines[self.penRow]
      pos = self.penCol
      for segment in re.finditer(boundary, line):
        if segment.start() < pos <= segment.end():
          pos = segment.start()
          break
      self.cursorMove(0, pos - self.penCol)
      self.redo()
    elif self.penRow > 0:
      self.cursorMove(-1, len(self.lines[self.penRow - 1]))
      self.redo()

  def doCursorMoveRightTo(self, boundary):
    if not self.lines:
      return
    if self.penCol < len(self.lines[self.penRow]):
      line = self.lines[self.penRow]
      pos = self.penCol
      for segment in re.finditer(boundary, line):
        if segment.start() <= pos < segment.end():
          pos = segment.end()
          break
      self.cursorMove(0, pos - self.penCol)
      self.redo()
    elif self.penRow + 1 < len(self.lines):
      self.cursorMove(1, -len(self.lines[self.penRow]))
      self.redo()

  def cursorRight(self):
    self.selectionNone()
    self.cursorMoveRight()

  def cursorSelectDown(self):
    if self.selectionMode == app.selectable.kSelectionNone:
      self.selectionCharacter()
    self.cursorMoveDown()

  def cursorSelectDownScroll(self):
    """Move the line below the selection to above the selection."""
    upperRow, upperCol, lowerRow, lowerCol = self.startAndEnd()
    if lowerRow + 1 >= len(self.lines):
      return
    begin = lowerRow + 1
    end = lowerRow + 2
    to = upperRow
    self.redoAddChange(('ml', (begin, end, to)))
    self.redo()

  def cursorSelectLeft(self):
    if self.selectionMode == app.selectable.kSelectionNone:
      self.selectionCharacter()
    self.cursorMoveLeft()

  def cursorSelectLineDown(self):
    """Set line selection and extend selection one row down."""
    self.selectionLine()
    if self.lines and self.penRow + 1 < len(self.lines):
      self.cursorMove(1, -self.penCol)
      self.redo()
      self.cursorMoveAndMark(*self.extendSelection())
      self.redo()

  def cursorSelectRight(self):
    if self.selectionMode == app.selectable.kSelectionNone:
      self.selectionCharacter()
    self.cursorMoveRight()

  def cursorSelectSubwordLeft(self):
    if self.selectionMode == app.selectable.kSelectionNone:
      self.selectionCharacter()
    self.cursorMoveSubwordLeft()
    self.cursorMoveAndMark(*self.extendSelection())
    self.redo()

  def cursorSelectSubwordRight(self):
    if self.selectionMode == app.selectable.kSelectionNone:
      self.selectionCharacter()
    self.cursorMoveSubwordRight()
    self.cursorMoveAndMark(*self.extendSelection())
    self.redo()

  def cursorSelectWordLeft(self):
    if self.selectionMode == app.selectable.kSelectionNone:
      self.selectionCharacter()
    self.cursorMoveWordLeft()
    self.cursorMoveAndMark(*self.extendSelection())
    self.redo()

  def cursorSelectWordRight(self):
    if self.selectionMode == app.selectable.kSelectionNone:
      self.selectionCharacter()
    self.cursorMoveWordRight()
    self.cursorMoveAndMark(*self.extendSelection())
    self.redo()

  def cursorSelectUp(self):
    if self.selectionMode == app.selectable.kSelectionNone:
      self.selectionCharacter()
    self.cursorMoveUp()

  def cursorSelectUpScroll(self):
    """Move the line above the selection to below the selection."""
    upperRow, upperCol, lowerRow, lowerCol = self.startAndEnd()
    if upperRow == 0:
      return
    begin = upperRow - 1
    end = upperRow
    to = lowerRow + 1
    self.redoAddChange(('ml', (begin, end, to)))
    self.redo()

  def cursorEndOfLine(self):
    lineLen = len(self.lines[self.penRow])
    self.cursorMove(0, lineLen - self.penCol)
    self.redo()

  def cursorPageDown(self):
    if self.penRow == len(self.lines):
      return
    maxRow, maxCol = self.view.cursorWindow.getmaxyx()
    penRowDelta = maxRow
    scrollDelta = maxRow
    numLines = len(self.lines)
    if self.penRow + maxRow >= numLines:
      penRowDelta = numLines - self.penRow - 1
    if numLines <= maxRow:
      scrollDelta = -self.view.scrollRow
    elif numLines <= 2*maxRow + self.view.scrollRow:
      scrollDelta = numLines - self.view.scrollRow - maxRow

    self.view.scrollRow += scrollDelta
    self.cursorMoveScroll(penRowDelta,
        self.cursorColDelta(self.penRow + penRowDelta), 0, 0)
    self.redo()

  def cursorPageUp(self):
    if self.penRow == 0:
      return
    maxRow, maxCol = self.view.cursorWindow.getmaxyx()
    penRowDelta = -maxRow
    scrollDelta = -maxRow
    if self.penRow < maxRow:
      penRowDelta = -self.penRow
    if self.view.scrollRow + scrollDelta < 0:
      scrollDelta = -self.view.scrollRow
    self.view.scrollRow += scrollDelta
    self.cursorMoveScroll(penRowDelta,
        self.cursorColDelta(self.penRow + penRowDelta), 0, 0)
    self.redo()

  def cursorScrollToMiddle(self):
    maxRow, maxCol = self.view.cursorWindow.getmaxyx()
    rowDelta = min(max(0, len(self.lines)-maxRow),
                   max(0, self.penRow - maxRow / 2)) - self.view.scrollRow
    self.cursorMoveScroll(0, 0, rowDelta, 0)

  def cursorStartOfLine(self):
    self.cursorMoveScroll(0, -self.penCol, 0, -self.view.scrollCol)
    self.redo()

  def cursorUp(self):
    self.selectionNone()
    self.cursorMoveUp()

  def cursorUpScroll(self):
    self.selectionNone()
    self.scrollUp()

  def delCh(self):
    line = self.lines[self.penRow]
    change = ('d', line[self.penCol:self.penCol + 1])
    self.redoAddChange(change)
    self.redo()

  def delete(self):
    """Delete character to right of pen i.e. Del key."""
    if self.selectionMode != app.selectable.kSelectionNone:
      self.performDelete()
    elif self.penCol == len(self.lines[self.penRow]):
      if self.penRow + 1 < len(self.lines):
        self.joinLines()
    else:
      self.delCh()

  def deleteToEndOfLine(self):
    line = self.lines[self.penRow]
    if self.penCol == len(self.lines[self.penRow]):
      if self.penRow + 1 < len(self.lines):
        self.joinLines()
    else:
      change = ('d', line[self.penCol:])
      self.redoAddChange(change)
      self.redo()

  def editCopy(self):
    text = self.getSelectedText()
    if len(text):
      if self.selectionMode == app.selectable.kSelectionLine:
        text = text + ('',)
      data = self.doLinesToData(text)
      app.clipboard.copy(data)

  def editCut(self):
    self.editCopy()
    self.performDelete()

  def editPaste(self):
    data = app.clipboard.paste()
    if data is not None:
      self.editPasteLines(tuple(self.doDataToLines(data)))
    else:
      app.log.info('clipboard empty')

  def editPasteLines(self, clip):
      if self.selectionMode != app.selectable.kSelectionNone:
        self.performDelete()
      self.redoAddChange(('v', clip))
      self.redo()
      rowDelta = len(clip) - 1
      if rowDelta == 0:
        endCol = self.penCol + len(clip[0])
      else:
        endCol = len(clip[-1])
      self.cursorMove(rowDelta, endCol - self.penCol)
      self.redo()

  def doLinesToData(self, data):
    def encode(line):
      return chr(int(line.groups()[0], 16))
    return re.sub('\x01([0-9a-fA-F][0-9a-fA-F])', encode, "\n".join(data))

  def doDataToLines(self, data):
    # Performance: in a 1000 line test it appears fastest to do some simple
    # .replace() calls to minimize the number of calls to parse().
    data = data.replace('\r\n', '\n')
    data = data.replace('\r', '\n')
    data = data.replace('\t', ' '*8)
    def parse(sre):
      return "\x01%02x"%ord(sre.groups()[0])
    data = re.sub('([\0-\x09\x0b-\x1f\x7f-\xff])', parse, data)
    return data.split('\n')

  def dataToLines(self):
    self.lines = self.doDataToLines(self.data)

  def fileFilter(self, data):
    self.data = data
    self.dataToLines()
    self.savedAtRedoIndex = self.redoIndex

  def setFilePath(self, path):
    app.buffer_manager.buffers.renameBuffer(self, path)

  def fileLoad(self):
    app.log.info('fileLoad', self.fullPath)
    file = None
    try:
      file = open(self.fullPath, 'r')
      self.setMessage('Opened existing file')
      self.isReadOnly = not os.access(self.fullPath, os.W_OK)
      self.fileStat = os.stat(self.fullPath)
    except:
      try:
        # Create a new file.
        self.setMessage('Creating new file')
      except:
        app.log.info('error opening file', self.fullPath)
        self.setMessage('error opening file', self.fullPath)
        return
    self.relativePath = os.path.relpath(self.fullPath, os.getcwd())
    app.log.info('fullPath', self.fullPath)
    app.log.info('cwd', os.getcwd())
    app.log.info('relativePath', self.relativePath)
    if file:
      self.fileFilter(file.read())
      file.close()
    else:
      self.data = ""
    self.fileExtension = os.path.splitext(self.fullPath)[1]
    self.rootGrammar = app.prefs.getGrammar(self.fileExtension)
    if self.data:
      self.parseGrammars()
      self.dataToLines()
    else:
      self.parser = None

  def linesToData(self):
    self.data = self.doLinesToData(self.lines)

  def fileWrite(self):
    app.history.set(
        ['files', self.fullPath, 'pen'], (self.penRow, self.penCol))
    # Preload the message with an error that should be overwritten.
    self.setMessage('Error saving file')
    try:
      try:
        self.stripTrailingWhiteSpace()
        self.linesToData()
        file = open(self.fullPath, 'w+')
        file.seek(0)
        file.truncate()
        file.write(self.data)
        file.close()
        # Hmm, could this be hard coded to False here?
        self.isReadOnly = not os.access(self.fullPath, os.W_OK)
        self.fileStat = os.stat(self.fullPath)
        self.setMessage('File saved')
        self.savedAtRedoIndex = self.redoIndex
      except Exception as e:
        type_, value, tb = sys.exc_info()
        self.setMessage(
            'Error writing file. The file did not save properly.',
            color=3)
        app.log.info('error writing file')
        out = traceback.format_exception(type_, value, tb)
        for i in out:
          app.log.info(i)
    except:
      app.log.info('except had exception')

  def selectText(self, row, col, length, mode):
    row = max(0, min(row, len(self.lines) - 1))
    col = max(0, min(col, len(self.lines[row])))
    scrollRow = self.view.scrollRow
    scrollCol = self.view.scrollCol
    maxRow, maxCol = self.view.cursorWindow.getmaxyx()
    if not (self.view.scrollRow < row <= self.view.scrollRow + maxRow):
      scrollRow = max(row - 10, 0)
    if not (self.view.scrollCol < col <= self.view.scrollCol + maxCol):
      scrollCol = max(col - 10, 0)
    self.doSelectionMode(app.selectable.kSelectionNone)
    self.view.scrollRow = scrollRow
    self.view.scrollCol = scrollCol
    self.cursorMoveScroll(
        row - self.penRow,
        col + length - self.penCol,
        0, 0)
    self.redo()
    self.doSelectionMode(mode)
    self.cursorMove(0, -length)
    self.redo()

  def find(self, searchFor, direction=0):
    """direction is -1 for findPrior, 0 for at pen, 1 for findNext."""
    app.log.info('find', searchFor, direction)
    if not len(searchFor):
      self.findRe = None
      self.doSelectionMode(app.selectable.kSelectionNone)
      return
    # The saved re is also used for highlighting.
    self.findRe = re.compile('()'+searchFor)
    self.findBackRe = re.compile('(.*)'+searchFor)
    self.findCurrentPattern(direction)

  def findPlainText(self, text):
    searchFor = re.escape(text)
    self.findRe = re.compile('()'+searchFor)
    self.findCurrentPattern(0)

  def findReplaceFlags(self, tokens):
    """Map letters in |tokens| to re flags."""
    flags = re.MULTILINE
    if 'i' in tokens:
      flags |= re.IGNORECASE
    if 'l' in tokens:
      # Affects \w, \W, \b, \B.
      flags |= re.LOCALE
    if 'm' in tokens:
      # Affects ^, $.
      flags |= re.MULTILINE
    if 's' in tokens:
      # Affects ..
      flags |= re.DOTALL
    if 'x' in tokens:
      # Affects whitespace and # comments.
      flags |= re.VERBOSE
    if 'u' in tokens:
      # Affects \w, \W, \b, \B.
      flags |= re.UNICODE
    if 0:
      tokens = re.sub('[ilmsxu]', '', tokens)
      if len(tokens):
        self.setMessage('unknown regex flags '+tokens)
    return flags

  def findReplace(self, cmd):
    if not len(cmd):
      return
    separator = cmd[0]
    splitCmd = cmd.split(separator, 3)
    if len(splitCmd) < 4:
      self.setMessage('An exchange needs three ' + separator + ' separators')
      return
    start, find, replace, flags = splitCmd
    self.linesToData()
    data = self.findReplaceText(find, replace, flags, self.data)
    self.applyDocumentUpdate(data)

  def findReplaceText(self, find, replace, flags, input):
    flags = self.findReplaceFlags(flags)
    return re.sub(find, replace, input, flags=flags)

  def applyDocumentUpdate(self, data):
    diff = difflib.ndiff(self.lines, self.doDataToLines(data))
    ndiff = []
    counter = 0
    for i in diff:
      if i[0] != ' ':
        if counter:
          ndiff.append(counter)
          counter = 0
        if i[0] in ['+', '-']:
          ndiff.append(i)
      else:
        counter += 1
    if counter:
      ndiff.append(counter)
    if len(ndiff) == 1 and type(ndiff[0]) is type(0):
      # Nothing was changed. The only entry is a 'skip these lines'
      self.setMessage('No matches found')
      return
    ndiff = tuple(ndiff)
    if 0:
      for i in ndiff:
        app.log.info(i)
    self.redoAddChange(('ld', ndiff))
    self.redo()

  def findCurrentPattern(self, direction):
    localRe = self.findRe
    offset = self.penCol + direction
    if direction < 0:
      localRe = self.findBackRe
    if localRe is None:
      app.log.info('localRe is None')
      return
    # Current line.
    text = self.lines[self.penRow]
    if direction >= 0:
      text = text[offset:]
    else:
      text = text[:self.penCol]
      offset = 0
    #app.log.info('find() searching', repr(text))
    found = localRe.search(text)
    if found:
      start = found.regs[1][1]
      end = found.regs[0][1]
      #app.log.info('found on line', self.penRow, start)
      self.selectText(self.penRow, offset + start, end - start,
          app.selectable.kSelectionCharacter)
      return
    # To end of file.
    if direction >= 0:
      theRange = range(self.penRow + 1, len(self.lines))
    else:
      theRange = range(self.penRow - 1, -1, -1)
    for i in theRange:
      found = localRe.search(self.lines[i])
      if found:
        if 0:
          for k in found.regs:
            app.log.info('AAA', k[0], k[1])
          app.log.info('b found on line', i, repr(found))
        start = found.regs[1][1]
        end = found.regs[0][1]
        self.selectText(i, start, end - start,
            app.selectable.kSelectionCharacter)
        return
    # Warp around to the start of the file.
    self.setMessage('Find wrapped around.')
    if direction >= 0:
      theRange = range(self.penRow)
    else:
      theRange = range(len(self.lines) - 1, self.penRow, -1)
    if theRange:
      for i in theRange:
        found = localRe.search(self.lines[i])
        if found:
          #app.log.info('c found on line', i, repr(found))
          start = found.regs[1][1]
          end = found.regs[0][1]
          self.selectText(i, start, end - start,
              app.selectable.kSelectionCharacter)
          return
    else:
      if direction >= 0:
        text = self.lines[self.penRow]
        offset = 0
      else:
        text = self.lines[self.penRow][self.penCol:]
        offset = self.penCol
      found = localRe.search(text)
      if found:
          #app.log.info('c found on line', self.penRow, repr(found))
          start = found.regs[1][1]
          end = found.regs[0][1]
          self.selectText(self.penRow, offset + start, end - start,
                          app.selectable.kSelectionCharacter)
          return
    app.log.info('find not found')
    self.doSelectionMode(app.selectable.kSelectionNone)

  def findAgain(self):
    """Find the current pattern, searching down the document."""
    self.findCurrentPattern(1)

  def findBack(self):
    """Find the current pattern, searching up the document."""
    self.findCurrentPattern(-1)

  def findNext(self, searchFor):
    """Find a new pattern, searching down the document."""
    self.find(searchFor, 1)

  def findPrior(self, searchFor):
    """Find a new pattern, searching up the document."""
    self.find(searchFor, -1)

  def indent(self):
    if self.selectionMode == app.selectable.kSelectionNone:
      self.cursorMoveAndMark(0, -self.penCol,
          self.penRow - self.markerRow, self.penCol - self.markerCol, 0)
      self.redo()
      self.indentLines()
    elif self.selectionMode == app.selectable.kSelectionAll:
      self.cursorMoveAndMark(len(self.lines) - 1 - self.penRow, -self.penCol,
          -self.markerRow, -self.markerCol,
          app.selectable.kSelectionLine - self.selectionMode)
      self.redo()
      self.indentLines()
    else:
      self.cursorMoveAndMark(0, -self.penCol, 0, -self.markerCol,
          app.selectable.kSelectionLine - self.selectionMode)
      self.redo()
      self.indentLines()

  def indentLines(self):
    self.redoAddChange(('vi', ('  ')))
    self.redo()

  def verticalInsert(self, row, endRow, col, text):
    self.redoAddChange(('vi', (text)))
    self.redo()

  def insert(self, text):
    self.performDelete()
    self.redoAddChange(('i', text))
    self.redo()
    maxRow, maxCol = self.view.cursorWindow.getmaxyx()
    deltaCol = self.penCol - self.view.scrollCol - maxCol + 1
    if deltaCol > 0:
      self.cursorMoveScroll(0, 0, 0, deltaCol);
      self.redo()

  def insertPrintable(self, ch):
    #app.log.info('insertPrintable')
    if curses.ascii.isprint(ch):
      self.insert(chr(ch))
    # else:
    #   self.insert("\xfe%02x"%(ch,))

  def joinLines(self):
    """join the next line onto the current line."""
    self.redoAddChange(('j',))
    self.redo()

  def markerPlace(self):
    self.redoAddChange(('m', (0, 0, self.penRow - self.markerRow,
        self.penCol - self.markerCol, 0)))
    self.redo()

  def mouseClick(self, paneRow, paneCol, shift, ctrl, alt):
    if 0:
      if ctrl:
        app.log.info('click at', paneRow, paneCol)
        self.view.presentModal(self.view.contextMenu, paneRow, paneCol)
        return
    if shift:
      if alt:
        self.selectionBlock()
      elif self.selectionMode == app.selectable.kSelectionNone:
        self.selectionCharacter()
    else:
      self.selectionNone()
    self.mouseRelease(paneRow, paneCol, shift, ctrl, alt)

  def mouseDoubleClick(self, paneRow, paneCol, shift, ctrl, alt):
    app.log.info('double click', paneRow, paneCol)
    row = self.view.scrollRow + paneRow
    if row < len(self.lines) and len(self.lines[row]):
      self.selectWordAt(row, self.view.scrollCol + paneCol)

  def mouseMoved(self, paneRow, paneCol, shift, ctrl, alt):
    app.log.info(' mouseMoved', paneRow, paneCol, shift, ctrl, alt)
    self.mouseClick(paneRow, paneCol, True, ctrl, alt)

  def mouseRelease(self, paneRow, paneCol, shift, ctrl, alt):
    app.log.info(' mouse release', paneRow, paneCol)
    if not self.lines:
      return
    row = max(0, min(self.view.scrollRow + paneRow, len(self.lines) - 1))
    col = max(0, self.view.scrollCol + paneCol)
    if self.selectionMode == app.selectable.kSelectionBlock:
      self.cursorMoveAndMark(0, 0, row - self.markerRow, col - self.markerCol,
          0)
      self.redo()
      return
    # If not block selection, restrict col to the chars on the line.
    col = min(col, len(self.lines[row]))
    # Adjust the marker column delta when the pen and marker positions
    # cross over each other.
    markerCol = 0
    if self.selectionMode == app.selectable.kSelectionWord:
      if self.penRow == self.markerRow:
        if row == self.penRow:
          if self.penCol > self.markerCol and col < self.markerCol:
            markerCol = 1
          elif self.penCol < self.markerCol and col >= self.markerCol:
            markerCol = -1
        else:
          if (row < self.penRow and
              self.penCol > self.markerCol):
            markerCol = 1
          elif (row > self.penRow and
              self.penCol < self.markerCol):
            markerCol = -1
      elif row == self.markerRow:
        if col < self.markerCol and row < self.penRow:
          markerCol = 1
        elif col >= self.markerCol and row > self.penRow:
          markerCol = -1

    self.cursorMoveAndMark(row - self.penRow, col - self.penCol,
        0, markerCol, 0)
    self.redo()
    inLine = paneCol < len(self.lines[row])
    if self.selectionMode == app.selectable.kSelectionLine:
      self.cursorMoveAndMark(*self.extendSelection())
      self.redo()
    elif self.selectionMode == app.selectable.kSelectionWord:
      if (self.penRow < self.markerRow or
         (self.penRow == self.markerRow and
          self.penCol < self.markerCol)):
        self.cursorSelectWordLeft()
      elif inLine:
        self.cursorSelectWordRight()

  def mouseTripleClick(self, paneRow, paneCol, shift, ctrl, alt):
    app.log.info('triple click', paneRow, paneCol)
    self.mouseRelease(paneRow, paneCol, shift, ctrl, alt)
    self.selectLineAt(self.view.scrollRow + paneRow)

  def scrollWindow(self, rows, cols):
    self.cursorMoveScroll(rows, self.cursorColDelta(self.penRow - rows),
        -1, 0)
    self.redo()

  def mouseWheelDown(self, shift, ctrl, alt):
    if not shift:
      self.selectionNone()
    self.scrollUp()

  def scrollUp(self):
    if self.view.scrollRow == 0:
      if not self.view.hasCaptiveCursor:
        self.skipUpdateScroll = True
      return
    maxRow, maxCol = self.view.cursorWindow.getmaxyx()
    cursorDelta = 0
    if self.penRow >= self.view.scrollRow + maxRow - 2:
      cursorDelta = self.view.scrollRow + maxRow - 2 - self.penRow
    self.view.scrollRow -= 1
    if self.view.hasCaptiveCursor:
      self.cursorMoveScroll(cursorDelta,
          self.cursorColDelta(self.penRow + cursorDelta), 0, 0)
      self.redo()
    else:
      self.skipUpdateScroll = True

  def mouseWheelUp(self, shift, ctrl, alt):
    if not shift:
      self.selectionNone()
    self.scrollDown()

  def scrollDown(self):
    maxRow, maxCol = self.view.cursorWindow.getmaxyx()
    if self.view.scrollRow + maxRow >= len(self.lines):
      if not self.view.hasCaptiveCursor:
        self.skipUpdateScroll = True
      return
    cursorDelta = 0
    if self.penRow <= self.view.scrollRow + 1:
      cursorDelta = self.view.scrollRow - self.penRow + 1
    self.view.scrollRow += 1
    if self.view.hasCaptiveCursor:
      self.cursorMoveScroll(cursorDelta,
          self.cursorColDelta(self.penRow + cursorDelta), 0, 0)
      self.redo()
    else:
      self.skipUpdateScroll = True

  def nextSelectionMode(self):
    next = self.selectionMode + 1
    next %= app.selectable.kSelectionModeCount
    self.doSelectionMode(next)
    app.log.info('nextSelectionMode', self.selectionMode)

  def noOp(self, ignored):
    pass

  def normalize(self):
    self.selectionNone()
    self.findRe = None
    self.view.normalize()

  def parseGrammars(self):
    # Reset the self.data to get recent changes in self.lines.
    self.linesToData()
    if not self.parser:
      self.parser = app.parser.Parser()
    start = time.time()
    self.parser.parse(self.data, self.rootGrammar)
    self.parserTime = time.time() - start

  def doSelectionMode(self, mode):
    if self.selectionMode != mode:
      self.redoAddChange(('m', (0, 0,
          self.penRow - self.markerRow,
          self.penCol - self.markerCol,
          mode - self.selectionMode)))
      self.redo()

  def cursorSelectLine(self):
    """
      This function is used to select the line in which the cursor is in.
      Consecutive calls to this function will select subsequent lines.
    """
    if self.selectionMode != app.selectable.kSelectionLine:
      self.selectLineAt(self.penRow)
    else:
      if self.penRow + 1 < len(self.lines):
        self.selectLineAt(self.penRow + 1)

  def selectionAll(self):
    self.doSelectionMode(app.selectable.kSelectionAll)
    self.cursorMoveAndMark(*self.extendSelection())
    self.redo()

  def selectionBlock(self):
    self.doSelectionMode(app.selectable.kSelectionBlock)

  def selectionCharacter(self):
    self.doSelectionMode(app.selectable.kSelectionCharacter)

  def selectionLine(self):
    self.doSelectionMode(app.selectable.kSelectionLine)

  def selectionNone(self):
    self.doSelectionMode(app.selectable.kSelectionNone)

  def selectionWord(self):
    self.doSelectionMode(app.selectable.kSelectionWord)

  def selectLineAt(self, row):
    if row < len(self.lines):
      if 1:
        self.cursorMove(row - self.penRow, 0)
        self.redo()
        self.selectionLine()
        self.cursorMoveAndMark(*self.extendSelection())
        self.redo()
      else:
        # TODO(dschuyler): reverted to above to fix line selection in the line
        # numbers column. To be investigated further.
        self.selectText(row, 0, 0, app.selectable.kSelectionLine)

  def selectWordAt(self, row, col):
    """row and col may be from a mouse click and may not actually land in the
        document text."""
    self.selectText(row, col, 0, app.selectable.kSelectionWord)
    if col < len(self.lines[self.penRow]):
      self.cursorSelectWordRight()

  def splitLine(self):
    """split the line into two at current column."""
    self.redoAddChange(('n', (1,)))
    self.redo()

  def swapPenAndMarker(self):
    app.log.info('swapPenAndMarker')
    self.cursorMoveAndMark(self.markerRow - self.penRow,
        self.markerCol - self.penCol,
        self.penRow - self.markerRow,
        self.penCol - self.markerCol, 0)
    self.redo()

  def test(self):
    app.log.info('test')
    self.insertPrintable(0x00)

  def stripTrailingWhiteSpace(self):
    for i in range(len(self.lines)):
      for found in app.selectable.kReEndSpaces.finditer(self.lines[i]):
        self.performDeleteRange(i, found.regs[0][0], i, found.regs[0][1])

  def unindent(self):
    if self.selectionMode == app.selectable.kSelectionAll:
      self.cursorMoveAndMark(len(self.lines) - 1 - self.penRow, -self.penCol,
          -self.markerRow, -self.markerCol,
          app.selectable.kSelectionLine - self.selectionMode)
      self.redo()
      self.unindentLines()
    else:
      self.cursorMoveAndMark(0, -self.penCol, 0, -self.markerCol,
          app.selectable.kSelectionLine - self.selectionMode)
      self.redo()
      self.unindentLines()

  def unindentLines(self):
    upperRow = min(self.markerRow, self.penRow)
    lowerRow = max(self.markerRow, self.penRow)
    app.log.info('unindentLines', upperRow, lowerRow)
    for line in self.lines[upperRow:lowerRow + 1]:
      if ((len(line) == 1 and line[:1] != ' ') or
          (len(line) >= 2 and line[:2] != '  ')):
        # Handle multi-delete.
        return
    self.redoAddChange(('vd', ('  ')))
    self.redo()

  def updateScrollPosition(self):
    """Move the selected view rectangle so that the cursor is visible."""
    if self.skipUpdateScroll:
      self.skipUpdateScroll = False
      return
    maxRow, maxCol = self.view.cursorWindow.getmaxyx()
    if self.view.scrollRow > self.penRow:
      self.view.scrollRow = self.penRow
    elif self.penRow >= self.view.scrollRow + maxRow:
      self.view.scrollRow = self.penRow - (maxRow - 1)
    if self.view.scrollCol > self.penCol:
      self.view.scrollCol = self.penCol
    elif self.penCol >= self.view.scrollCol + maxCol:
      self.view.scrollCol = self.penCol - (maxCol - 1)


class TextBuffer(BackingTextBuffer):
=======
class TextBuffer(app.actions.Actions):
>>>>>>> c2bc3d7f
  """The TextBuffer adds the drawing/rendering to the BackingTextBuffer."""
  def __init__(self):
    app.actions.Actions.__init__(self)
    self.lineLimitIndicator = sys.maxint
    self.highlightRe = None

  def checkScrollToCursor(self, window):
    """Move the selected view rectangle so that the cursor is visible."""
    maxRow, maxCol = window.cursorWindow.getmaxyx()
    #     self.penRow >= self.view.scrollRow + maxRow 1 0
    rows = 0
    if self.view.scrollRow > self.penRow:
      rows = self.penRow - self.view.scrollRow
      app.log.error('AAA self.view.scrollRow > self.penRow',
          self.view.scrollRow, self.penRow, self)
    elif self.penRow >= self.view.scrollRow + maxRow:
      rows = self.penRow - (self.view.scrollRow + maxRow - 1)
      app.log.error('BBB self.penRow >= self.view.scrollRow + maxRow cRow',
          self.penRow, 'sRow', self.view.scrollRow, 'maxRow', maxRow, self)
    cols = 0
    if self.view.scrollCol > self.penCol:
      cols = self.penCol - self.view.scrollCol
      app.log.error('CCC self.view.scrollCol > self.penCol',
          self.view.scrollCol, self.penCol, self)
    elif self.penCol >= self.view.scrollCol + maxCol:
      cols = self.penCol - (self.view.scrollCol + maxCol - 1)
      app.log.error('DDD self.penCol >= self.scrollCol + maxCol',
          self.penCol, self.view.scrollCol, maxCol, self)
    assert not rows
    assert not cols
    self.view.scrollRow += rows
    self.view.scrollCol += cols

  def draw(self, window):
    if self.shouldReparse:
      self.parseGrammars()
      self.shouldReparse = False
    if self.view.hasCaptiveCursor:
      self.checkScrollToCursor(window)
    rows, cols = window.cursorWindow.getmaxyx()
    if 0:
      for i in range(rows):
        window.addStr(i, 0, '?' * cols, app.color.get(120))
    if 0:
      self.drawTextArea(window, 0, 0, rows, cols, 0)
    elif 1:
      splitRow = rows
      splitCol = min(cols, self.lineLimitIndicator)
      self.drawTextArea(window, 0, 0, splitRow, splitCol, 0)
      if splitCol < cols:
        self.drawTextArea(window, 0, splitCol, splitRow, cols-splitCol, 32*4)
    else:
      splitRow = rows / 2
      splitCol = 17
      self.drawTextArea(window, 0, 0, splitRow, splitCol, 0)
      self.drawTextArea(window, 0, splitCol, splitRow, cols-splitCol, 192)
      self.drawTextArea(window, splitRow, 0, rows - splitRow, splitCol, 192)
      self.drawTextArea(window, splitRow, splitCol, rows - splitRow,
          cols-splitCol, 0)
    # Blank screen past the end of the buffer.
    color = app.color.get('outside_document')
    endOfText = min(max(len(self.lines) - self.view.scrollRow, 0), rows)
    for i in range(endOfText, rows):
      window.addStr(i, 0, ' ' * cols, color)

  def drawTextArea(self, window, top, left, rows, cols, colorDelta):
    startRow = self.view.scrollRow + top
    startCol = self.view.scrollCol + left
    endCol = self.view.scrollCol + left + cols
    colors = app.prefs.prefs['color']
    spellChecking = app.prefs.prefs['editor'].get('spellChecking', True)
    if self.parser:
      # Highlight grammar.
      rowLimit = min(max(len(self.lines) - startRow, 0), rows)
      for i in range(rowLimit):
        k = startCol
        while k < endCol:
          node, preceding, remaining = self.parser.grammarFromRowCol(
              startRow + i, k)
          line = self.lines[startRow + i]
          assert remaining >= 0, remaining
          remaining = min(len(line) - k, remaining)
          length = min(endCol - k, remaining)
          color = app.color.get(node.grammar.get(
              'colorIndex', app.prefs.defaultColorIndex) + colorDelta)
          if length <= 0:
            window.addStr(top + i, left + k - startCol, ' ' * (endCol - k),
                color)
            break
          window.addStr(top + i, left + k - startCol, line[k:k + length], color)
          subStart = k - preceding
          subEnd = k + remaining
          subLine = line[subStart:subEnd]
          if spellChecking:
            if node.grammar.get('spelling', True):
              # Highlight spelling errors
              grammarName = node.grammar.get('name', 'unknown')
              misspellingColor = app.color.get(
                  colors['misspelling'] + colorDelta)
              for found in re.finditer(app.selectable.kReSubwords, subLine):
                reg = found.regs[0]  # Mispelllled word
                offsetStart = subStart + reg[0]
                offsetEnd = subStart + reg[1]
                if startCol < offsetEnd and offsetStart < endCol:
                  word = line[offsetStart:offsetEnd]
                  if not app.spelling.isCorrect(word, grammarName):
                    if startCol > offsetStart:
                      offsetStart += startCol - offsetStart
                    wordFragment = line[offsetStart:min(endCol, offsetEnd)]
                    window.addStr(top + i, left + offsetStart - startCol,
                        wordFragment,
                        misspellingColor | curses.A_BOLD | curses.A_REVERSE)
          if 1:
            # Highlight keywords.
            keywordColor = app.color.get(colors['keyword'] + colorDelta)
            regex = node.grammar.get('keywordsRe', app.prefs.kReNonMatching)
            for found in regex.finditer(subLine):
              reg = found.regs[0]
              offsetStart = subStart + reg[0]
              offsetEnd = subStart + reg[1]
              if startCol < offsetEnd and offsetStart < endCol:
                if startCol > offsetStart:
                  offsetStart += startCol - offsetStart
                wordFragment = line[offsetStart:min(endCol, offsetEnd)]
                window.addStr(top + i, left + offsetStart - startCol,
                    wordFragment, keywordColor)
          if 1:
            # Highlight specials.
            keywordColor = app.color.get(colors['keyword'] + colorDelta)
            regex = node.grammar.get('specialsRe', app.prefs.kReNonMatching)
            for found in regex.finditer(subLine):
              reg = found.regs[0]
              offsetStart = subStart + reg[0]
              offsetEnd = subStart + reg[1]
              if startCol < offsetEnd and offsetStart < endCol:
                if startCol > offsetStart:
                  offsetStart += startCol - offsetStart
                wordFragment = line[offsetStart:min(endCol, offsetEnd)]
                window.addStr(top + i, left + offsetStart - startCol,
                    wordFragment, keywordColor)
          k += length
    else:
      # Draw to screen.
      rowLimit = min(max(len(self.lines) - startRow, 0), rows)
      for i in range(rowLimit):
        line = self.lines[startRow + i][startCol:endCol]
        window.addStr(top + i, left, line + ' ' * (cols - len(line)),
            app.color.get(app.prefs.prefs['color']['default'] + colorDelta))
    self.drawOverlays(window, top, left, rows, cols, colorDelta)

  def drawOverlays(self, window, top, left, maxRow, maxCol, colorDelta):
    startRow = self.view.scrollRow + top
    endRow = self.view.scrollRow + top + maxRow
    startCol = self.view.scrollCol + left
    endCol = self.view.scrollCol + left + maxCol
    rowLimit = min(max(len(self.lines) - startRow, 0), maxRow)
    colors = app.prefs.prefs['color']
    if 1:
      # Highlight brackets.
      color = app.color.get(colors['bracket'] + colorDelta)
      for i in range(rowLimit):
        line = self.lines[startRow + i][startCol:endCol]
        for k in re.finditer(app.selectable.kReBrackets, line):
          for f in k.regs:
            window.addStr(top + i, left+f[0], line[f[0]:f[1]], color)
    if 1:
      # Match brackets.
      if (len(self.lines) > self.penRow and
          len(self.lines[self.penRow]) > self.penCol):
        ch = self.lines[self.penRow][self.penCol]
        def searchBack(closeCh, openCh):
          count = -1
          for row in range(self.penRow, -1, -1):
            line = self.lines[row]
            if row == self.penRow:
              line = line[:self.penCol]
            found = [i for i in
                re.finditer("(\\" + openCh + ")|(\\" + closeCh + ")", line)]
            for match in reversed(found):
              if match.group() == openCh:
                count += 1
              else:
                count -= 1
              if count == 0:
                textCol = match.start()
                if not (textCol < startCol or textCol >= endCol):
                  window.addStr(top + row - startRow,
                      textCol - self.view.scrollCol, openCh,
                      app.color.get(colors['matching_bracket'] + colorDelta))
                return
        def searchForward(openCh, closeCh):
          count = 1
          textCol = self.penCol + 1
          for row in range(self.penRow, startRow + maxRow):
            if row != self.penRow:
              textCol = 0
            line = self.lines[row][textCol:]
            for match in re.finditer("(\\" + openCh + ")|(\\" + closeCh + ")",
                line):
              if match.group() == openCh:
                count += 1
              else:
                count -= 1
              if count == 0:
                textCol += match.start()
                if not (textCol < startCol or textCol >= endCol):
                  window.addStr(top + row - startRow,
                      textCol - self.view.scrollCol, closeCh,
                      app.color.get(colors['matching_bracket'] + colorDelta))
                return
        matcher = {
          '(': (')', searchForward),
          '[': (']', searchForward),
          '{': ('}', searchForward),
          ')': ('(', searchBack),
          ']': ('[', searchBack),
          '}': ('{', searchBack),
        }
        look = matcher.get(ch)
        if look:
          look[1](ch, look[0])
          window.addStr(
              top + self.penRow - startRow,
              self.penCol - self.view.scrollCol,
              self.lines[self.penRow][self.penCol],
              app.color.get(colors['matching_bracket'] + colorDelta))
    if 1:
      # Highlight numbers.
      for i in range(rowLimit):
        line = self.lines[startRow + i][startCol:endCol]
        for k in re.finditer(app.selectable.kReNumbers, line):
          for f in k.regs:
            window.addStr(top + i, left + f[0], line[f[0]:f[1]],
                app.color.get(colors['number'] + colorDelta))
    if 1:
      # Highlight space ending lines.
      for i in range(rowLimit):
        line = self.lines[startRow + i][startCol:]
        offset = 0
        if startRow + i == self.penRow:
          offset = self.penCol - startCol
          line = line[offset:]
        for k in app.selectable.kReEndSpaces.finditer(line):
          for f in k.regs:
            window.addStr(top + i, left + offset + f[0], line[f[0]:f[1]],
                app.color.get(colors['trailing_space'] + colorDelta))
    if 0:
      lengthLimit = self.lineLimitIndicator
      if endCol >= lengthLimit:
        # Highlight long lines.
        for i in range(rowLimit):
          line = self.lines[startRow + i]
          if len(line) < lengthLimit or startCol > lengthLimit:
            continue
          length = min(endCol, len(line) - lengthLimit)
          window.addStr(top + i, left + lengthLimit - startCol,
              line[lengthLimit:endCol], app.color.get(96 + colorDelta))
    if self.findRe is not None:
      # Highlight find.
      for i in range(rowLimit):
        line = self.lines[startRow + i][startCol:endCol]
        for k in self.findRe.finditer(line):
          reg = k.regs[0]
          #for ref in k.regs[1:]:
          window.addStr(top + i, left + reg[0], line[reg[0]:reg[1]],
              app.color.get(colors['found_find'] + colorDelta))
    if rowLimit and self.selectionMode != app.selectable.kSelectionNone:
      # Highlight selected text.
      colorSelected = app.color.get('selected')
      upperRow, upperCol, lowerRow, lowerCol = self.startAndEnd()
      if 1:
        selStartCol = max(upperCol, startCol)
        selEndCol = min(lowerCol, endCol)
        start = max(0, min(upperRow - startRow, maxRow))
        end = max(0, min(lowerRow - startRow, maxRow))
        if self.selectionMode == app.selectable.kSelectionBlock:
          if not (lowerRow < startRow or upperRow >= endRow or
              lowerCol < startCol or upperCol >= endCol):
            # There is an overlap.
            for i in range(start, end + 1):
              line = self.lines[startRow + i][selStartCol:selEndCol]
              window.addStr(top + i, selStartCol, line, colorSelected)
        elif (self.selectionMode == app.selectable.kSelectionAll or
            self.selectionMode == app.selectable.kSelectionCharacter or
            self.selectionMode == app.selectable.kSelectionWord):
          if not (lowerRow < startRow or upperRow >= endRow):
            # There is an overlap.
            # Go one row past the selection or to the last line.
            for i in range(start, min(end + 1, len(self.lines) - startRow)):
              line = self.lines[startRow + i]
              # TODO(dschuyler): This is essentially
              # left + (upperCol or (scrollCol + left)) - scrollCol - left
              # which seems like it could be simplified.
              paneCol = left + selStartCol - startCol
              if len(line) == len(self.lines[startRow + i]):
                line += " "  # Maybe do: "\\n".
              if i == lowerRow - startRow and i == upperRow - startRow:
                # Selection entirely on one line.
                window.addStr(top + i, paneCol, line[selStartCol:selEndCol],
                    colorSelected)
              elif i == lowerRow - startRow:
                # End of multi-line selection.
                window.addStr(top + i, left, line[startCol:selEndCol],
                    colorSelected)
              elif i == upperRow - startRow:
                # Start of multi-line selection.
                window.addStr(top + i, paneCol, line[selStartCol:endCol],
                    colorSelected)
              else:
                # Middle of multi-line selection.
                window.addStr(top + i, left, line[startCol:endCol],
                    colorSelected)
        elif self.selectionMode == app.selectable.kSelectionLine:
          if not (lowerRow < startRow or upperRow >= endRow):
            # There is an overlap.
            for i in range(start, end + 1):
              line = self.lines[startRow + i][selStartCol:endCol]
              window.addStr(top + i, selStartCol,
                  line + ' ' * (maxCol - len(line)), colorSelected)<|MERGE_RESOLUTION|>--- conflicted
+++ resolved
@@ -22,1105 +22,7 @@
 import re
 import sys
 
-
-<<<<<<< HEAD
-class BackingTextBuffer(app.mutator.Mutator):
-  """This base class to TextBuffer handles the text manipulation (without
-  handling the drawing/rendering of the text)."""
-  def __init__(self):
-    app.mutator.Mutator.__init__(self)
-    self.view = None
-    self.rootGrammar = app.prefs.getGrammar(None)
-    self.skipUpdateScroll = False
-
-  def setView(self, view):
-    self.view = view
-
-  def performDelete(self):
-    if self.selectionMode != app.selectable.kSelectionNone:
-      text = self.getSelectedText()
-      if text:
-        if self.selectionMode == app.selectable.kSelectionBlock:
-          upper = min(self.penRow, self.markerRow)
-          left = min(self.penCol, self.markerCol)
-          lower = max(self.penRow, self.markerRow)
-          right = max(self.penCol, self.markerCol)
-          self.cursorMoveAndMark(
-              upper - self.penRow, left - self.penCol,
-              lower - self.markerRow, right - self.markerCol, 0)
-          self.redo()
-        elif (self.penRow > self.markerRow or
-            (self.penRow == self.markerRow and
-            self.penCol > self.markerCol)):
-          self.swapPenAndMarker()
-        self.redoAddChange(('ds', text))
-        self.redo()
-      self.selectionNone()
-
-  def performDeleteRange(self, upperRow, upperCol, lowerRow, lowerCol):
-    app.log.info(upperRow, upperCol, lowerRow, lowerCol)
-    if upperRow == self.penRow == lowerRow:
-      app.log.info()
-      if upperCol < self.penCol:
-        app.log.info()
-        col = upperCol - self.penCol
-        if lowerCol <= self.penCol:
-          col = upperCol - lowerCol
-        app.log.info(col)
-        self.cursorMove(0, col)
-        self.redo()
-    elif upperRow <= self.penRow < lowerRow:
-      app.log.info()
-      self.cursorMove(upperRow - self.penRow, upperCol - self.penCol)
-      self.redo()
-    elif self.penRow == lowerRow:
-      app.log.info()
-      col = upperCol - lowerCol
-      self.cursorMove(upperRow - self.penRow, col)
-      self.redo()
-    if 1:
-      self.redoAddChange((
-        'dr',
-        (upperRow, upperCol, lowerRow, lowerCol),
-        self.getText(upperRow, upperCol, lowerRow, lowerCol)))
-      self.redo()
-
-  def bookmarkAdd(self):
-    app.bookmarks.add(self.fullPath, self.penRow, self.penCol, 0,
-        app.selectable.kSelectionNone)
-
-  def bookmarkGoto(self):
-    app.log.debug()
-    bookmark = app.bookmarks.get(self.view.bookmarkIndex)
-    if bookmark:
-      self.selectText(bookmark['row'], bookmark['col'], bookmark['length'],
-          bookmark['mode'])
-
-  def bookmarkNext(self):
-    app.log.debug()
-    self.view.bookmarkIndex += 1
-    self.bookmarkGoto()
-
-  def bookmarkPrior(self):
-    app.log.debug()
-    self.view.bookmarkIndex -= 1
-    self.bookmarkGoto()
-
-  def bookmarkRemove(self):
-    app.log.debug()
-    return app.bookmarks.remove(self.view.bookmarkIndex)
-
-  def backspace(self):
-    app.log.info('backspace', self.penRow > self.markerRow)
-    if self.selectionMode != app.selectable.kSelectionNone:
-      self.performDelete()
-    elif self.penCol == 0:
-      if self.penRow > 0:
-        self.cursorLeft()
-        self.joinLines()
-    else:
-      line = self.lines[self.penRow]
-      change = ('b', line[self.penCol - 1:self.penCol])
-      self.redoAddChange(change)
-      self.redo()
-
-  def carriageReturn(self):
-    self.performDelete()
-    self.redoAddChange(('n', (1, self.getCursorMove(1, -self.penCol))))
-    self.redo()
-    if 1: # todo: if indent on CR
-      line = self.lines[self.penRow - 1]
-      commonIndent = 2
-      indent = 0
-      while indent < len(line) and line[indent] == ' ':
-        indent += 1
-      if len(line):
-        if line[-1] in [':', '[', '{']:
-          indent += commonIndent
-        elif line.count('(') > line.count(')'):
-          indent += commonIndent * 2
-      if indent:
-        self.redoAddChange(('i', ' '*indent));
-        self.redo()
-
-  def cursorColDelta(self, toRow):
-    if toRow >= len(self.lines):
-      return
-    lineLen = len(self.lines[toRow])
-    if self.view.goalCol <= lineLen:
-      return self.view.goalCol - self.penCol
-    return lineLen - self.penCol
-
-  def cursorDown(self):
-    self.selectionNone()
-    self.cursorMoveDown()
-
-  def cursorDownScroll(self):
-    self.selectionNone()
-    self.scrollDown()
-
-  def cursorLeft(self):
-    self.selectionNone()
-    self.cursorMoveLeft()
-
-  def getCursorMove(self, rowDelta, colDelta):
-    return self.getCursorMoveAndMark(rowDelta, colDelta, 0, 0, 0)
-
-  def cursorMove(self, rowDelta, colDelta):
-    self.cursorMoveAndMark(rowDelta, colDelta, 0, 0, 0)
-
-  def getCursorMoveAndMark(self, rowDelta, colDelta, markRowDelta,
-      markColDelta, selectionModeDelta):
-    self.view.goalCol = self.penCol + colDelta
-    maxRow, maxCol = self.view.cursorWindow.getmaxyx()
-    scrollRows = 0
-    if self.view.scrollRow > self.penRow + rowDelta:
-      scrollRows = self.penRow + rowDelta - self.view.scrollRow
-    elif self.penRow + rowDelta >= self.view.scrollRow + maxRow:
-      scrollRows = self.penRow + rowDelta - (self.view.scrollRow + maxRow - 1)
-    scrollCols = 0
-    if self.view.scrollCol > self.penCol + colDelta:
-      scrollCols = self.penCol + colDelta - self.view.scrollCol
-    elif self.penCol + colDelta >= self.view.scrollCol + maxCol:
-      scrollCols = self.penCol + colDelta - (self.view.scrollCol + maxCol - 1)
-    self.view.scrollRow += scrollRows
-    self.view.scrollCol += scrollCols
-    return ('m', (rowDelta, colDelta,
-        markRowDelta, markColDelta, selectionModeDelta))
-
-  def cursorMoveAndMark(self, rowDelta, colDelta, markRowDelta,
-      markColDelta, selectionModeDelta):
-    self.view.goalCol = self.penCol + colDelta
-    maxRow, maxCol = self.view.cursorWindow.getmaxyx()
-    scrollRows = 0
-    if self.view.scrollRow > self.penRow + rowDelta:
-      scrollRows = self.penRow + rowDelta - self.view.scrollRow
-    elif self.penRow + rowDelta >= self.view.scrollRow + maxRow:
-      scrollRows = self.penRow + rowDelta - (self.view.scrollRow + maxRow - 1)
-    scrollCols = 0
-    if self.view.scrollCol > self.penCol + colDelta:
-      scrollCols = self.penCol + colDelta - self.view.scrollCol
-    elif self.penCol + colDelta >= self.view.scrollCol + maxCol:
-      scrollCols = self.penCol + colDelta - (self.view.scrollCol + maxCol - 1)
-    self.view.scrollRow += scrollRows
-    self.view.scrollCol += scrollCols
-    self.redoAddChange(('m', (rowDelta, colDelta,
-        markRowDelta, markColDelta, selectionModeDelta)))
-
-  def cursorMoveScroll(self, rowDelta, colDelta,
-      scrollRowDelta, scrollColDelta):
-    self.view.scrollRow += scrollRowDelta
-    self.view.scrollCol += scrollColDelta
-    self.redoAddChange(('m', (rowDelta, colDelta,
-        0,0, 0)))
-
-  def cursorMoveDown(self):
-    if self.penRow + 1 < len(self.lines):
-      savedGoal = self.view.goalCol
-      self.cursorMove(1, self.cursorColDelta(self.penRow + 1))
-      self.redo()
-      self.view.goalCol = savedGoal
-
-  def cursorMoveLeft(self):
-    if self.penCol > 0:
-      self.cursorMove(0, -1)
-      self.redo()
-    elif self.penRow > 0:
-      self.cursorMove(-1, len(self.lines[self.penRow - 1]))
-      self.redo()
-
-  def cursorMoveRight(self):
-    if not self.lines:
-      return
-    if self.penCol < len(self.lines[self.penRow]):
-      self.cursorMove(0, 1)
-      self.redo()
-    elif self.penRow + 1 < len(self.lines):
-      self.cursorMove(1, -len(self.lines[self.penRow]))
-      self.redo()
-
-  def cursorMoveUp(self):
-    if self.penRow > 0:
-      savedGoal = self.view.goalCol
-      lineLen = len(self.lines[self.penRow - 1])
-      if self.view.goalCol <= lineLen:
-        self.cursorMove(-1, self.view.goalCol - self.penCol)
-        self.redo()
-      else:
-        self.cursorMove(-1, lineLen - self.penCol)
-        self.redo()
-      self.view.goalCol = savedGoal
-
-  def cursorMoveSubwordLeft(self):
-    self.doCursorMoveLeftTo(app.selectable.kReSubwordBoundaryRvr)
-
-  def cursorMoveSubwordRight(self):
-    self.doCursorMoveRightTo(app.selectable.kReSubwordBoundaryFwd)
-
-  def cursorMoveTo(self, row, col):
-    cursorRow = min(max(row, 0), len(self.lines)-1)
-    self.cursorMove(cursorRow - self.penRow, col - self.penCol)
-    self.redo()
-
-  def cursorMoveWordLeft(self):
-    self.doCursorMoveLeftTo(app.selectable.kReWordBoundary)
-
-  def cursorMoveWordRight(self):
-    self.doCursorMoveRightTo(app.selectable.kReWordBoundary)
-
-  def doCursorMoveLeftTo(self, boundary):
-    if self.penCol > 0:
-      line = self.lines[self.penRow]
-      pos = self.penCol
-      for segment in re.finditer(boundary, line):
-        if segment.start() < pos <= segment.end():
-          pos = segment.start()
-          break
-      self.cursorMove(0, pos - self.penCol)
-      self.redo()
-    elif self.penRow > 0:
-      self.cursorMove(-1, len(self.lines[self.penRow - 1]))
-      self.redo()
-
-  def doCursorMoveRightTo(self, boundary):
-    if not self.lines:
-      return
-    if self.penCol < len(self.lines[self.penRow]):
-      line = self.lines[self.penRow]
-      pos = self.penCol
-      for segment in re.finditer(boundary, line):
-        if segment.start() <= pos < segment.end():
-          pos = segment.end()
-          break
-      self.cursorMove(0, pos - self.penCol)
-      self.redo()
-    elif self.penRow + 1 < len(self.lines):
-      self.cursorMove(1, -len(self.lines[self.penRow]))
-      self.redo()
-
-  def cursorRight(self):
-    self.selectionNone()
-    self.cursorMoveRight()
-
-  def cursorSelectDown(self):
-    if self.selectionMode == app.selectable.kSelectionNone:
-      self.selectionCharacter()
-    self.cursorMoveDown()
-
-  def cursorSelectDownScroll(self):
-    """Move the line below the selection to above the selection."""
-    upperRow, upperCol, lowerRow, lowerCol = self.startAndEnd()
-    if lowerRow + 1 >= len(self.lines):
-      return
-    begin = lowerRow + 1
-    end = lowerRow + 2
-    to = upperRow
-    self.redoAddChange(('ml', (begin, end, to)))
-    self.redo()
-
-  def cursorSelectLeft(self):
-    if self.selectionMode == app.selectable.kSelectionNone:
-      self.selectionCharacter()
-    self.cursorMoveLeft()
-
-  def cursorSelectLineDown(self):
-    """Set line selection and extend selection one row down."""
-    self.selectionLine()
-    if self.lines and self.penRow + 1 < len(self.lines):
-      self.cursorMove(1, -self.penCol)
-      self.redo()
-      self.cursorMoveAndMark(*self.extendSelection())
-      self.redo()
-
-  def cursorSelectRight(self):
-    if self.selectionMode == app.selectable.kSelectionNone:
-      self.selectionCharacter()
-    self.cursorMoveRight()
-
-  def cursorSelectSubwordLeft(self):
-    if self.selectionMode == app.selectable.kSelectionNone:
-      self.selectionCharacter()
-    self.cursorMoveSubwordLeft()
-    self.cursorMoveAndMark(*self.extendSelection())
-    self.redo()
-
-  def cursorSelectSubwordRight(self):
-    if self.selectionMode == app.selectable.kSelectionNone:
-      self.selectionCharacter()
-    self.cursorMoveSubwordRight()
-    self.cursorMoveAndMark(*self.extendSelection())
-    self.redo()
-
-  def cursorSelectWordLeft(self):
-    if self.selectionMode == app.selectable.kSelectionNone:
-      self.selectionCharacter()
-    self.cursorMoveWordLeft()
-    self.cursorMoveAndMark(*self.extendSelection())
-    self.redo()
-
-  def cursorSelectWordRight(self):
-    if self.selectionMode == app.selectable.kSelectionNone:
-      self.selectionCharacter()
-    self.cursorMoveWordRight()
-    self.cursorMoveAndMark(*self.extendSelection())
-    self.redo()
-
-  def cursorSelectUp(self):
-    if self.selectionMode == app.selectable.kSelectionNone:
-      self.selectionCharacter()
-    self.cursorMoveUp()
-
-  def cursorSelectUpScroll(self):
-    """Move the line above the selection to below the selection."""
-    upperRow, upperCol, lowerRow, lowerCol = self.startAndEnd()
-    if upperRow == 0:
-      return
-    begin = upperRow - 1
-    end = upperRow
-    to = lowerRow + 1
-    self.redoAddChange(('ml', (begin, end, to)))
-    self.redo()
-
-  def cursorEndOfLine(self):
-    lineLen = len(self.lines[self.penRow])
-    self.cursorMove(0, lineLen - self.penCol)
-    self.redo()
-
-  def cursorPageDown(self):
-    if self.penRow == len(self.lines):
-      return
-    maxRow, maxCol = self.view.cursorWindow.getmaxyx()
-    penRowDelta = maxRow
-    scrollDelta = maxRow
-    numLines = len(self.lines)
-    if self.penRow + maxRow >= numLines:
-      penRowDelta = numLines - self.penRow - 1
-    if numLines <= maxRow:
-      scrollDelta = -self.view.scrollRow
-    elif numLines <= 2*maxRow + self.view.scrollRow:
-      scrollDelta = numLines - self.view.scrollRow - maxRow
-
-    self.view.scrollRow += scrollDelta
-    self.cursorMoveScroll(penRowDelta,
-        self.cursorColDelta(self.penRow + penRowDelta), 0, 0)
-    self.redo()
-
-  def cursorPageUp(self):
-    if self.penRow == 0:
-      return
-    maxRow, maxCol = self.view.cursorWindow.getmaxyx()
-    penRowDelta = -maxRow
-    scrollDelta = -maxRow
-    if self.penRow < maxRow:
-      penRowDelta = -self.penRow
-    if self.view.scrollRow + scrollDelta < 0:
-      scrollDelta = -self.view.scrollRow
-    self.view.scrollRow += scrollDelta
-    self.cursorMoveScroll(penRowDelta,
-        self.cursorColDelta(self.penRow + penRowDelta), 0, 0)
-    self.redo()
-
-  def cursorScrollToMiddle(self):
-    maxRow, maxCol = self.view.cursorWindow.getmaxyx()
-    rowDelta = min(max(0, len(self.lines)-maxRow),
-                   max(0, self.penRow - maxRow / 2)) - self.view.scrollRow
-    self.cursorMoveScroll(0, 0, rowDelta, 0)
-
-  def cursorStartOfLine(self):
-    self.cursorMoveScroll(0, -self.penCol, 0, -self.view.scrollCol)
-    self.redo()
-
-  def cursorUp(self):
-    self.selectionNone()
-    self.cursorMoveUp()
-
-  def cursorUpScroll(self):
-    self.selectionNone()
-    self.scrollUp()
-
-  def delCh(self):
-    line = self.lines[self.penRow]
-    change = ('d', line[self.penCol:self.penCol + 1])
-    self.redoAddChange(change)
-    self.redo()
-
-  def delete(self):
-    """Delete character to right of pen i.e. Del key."""
-    if self.selectionMode != app.selectable.kSelectionNone:
-      self.performDelete()
-    elif self.penCol == len(self.lines[self.penRow]):
-      if self.penRow + 1 < len(self.lines):
-        self.joinLines()
-    else:
-      self.delCh()
-
-  def deleteToEndOfLine(self):
-    line = self.lines[self.penRow]
-    if self.penCol == len(self.lines[self.penRow]):
-      if self.penRow + 1 < len(self.lines):
-        self.joinLines()
-    else:
-      change = ('d', line[self.penCol:])
-      self.redoAddChange(change)
-      self.redo()
-
-  def editCopy(self):
-    text = self.getSelectedText()
-    if len(text):
-      if self.selectionMode == app.selectable.kSelectionLine:
-        text = text + ('',)
-      data = self.doLinesToData(text)
-      app.clipboard.copy(data)
-
-  def editCut(self):
-    self.editCopy()
-    self.performDelete()
-
-  def editPaste(self):
-    data = app.clipboard.paste()
-    if data is not None:
-      self.editPasteLines(tuple(self.doDataToLines(data)))
-    else:
-      app.log.info('clipboard empty')
-
-  def editPasteLines(self, clip):
-      if self.selectionMode != app.selectable.kSelectionNone:
-        self.performDelete()
-      self.redoAddChange(('v', clip))
-      self.redo()
-      rowDelta = len(clip) - 1
-      if rowDelta == 0:
-        endCol = self.penCol + len(clip[0])
-      else:
-        endCol = len(clip[-1])
-      self.cursorMove(rowDelta, endCol - self.penCol)
-      self.redo()
-
-  def doLinesToData(self, data):
-    def encode(line):
-      return chr(int(line.groups()[0], 16))
-    return re.sub('\x01([0-9a-fA-F][0-9a-fA-F])', encode, "\n".join(data))
-
-  def doDataToLines(self, data):
-    # Performance: in a 1000 line test it appears fastest to do some simple
-    # .replace() calls to minimize the number of calls to parse().
-    data = data.replace('\r\n', '\n')
-    data = data.replace('\r', '\n')
-    data = data.replace('\t', ' '*8)
-    def parse(sre):
-      return "\x01%02x"%ord(sre.groups()[0])
-    data = re.sub('([\0-\x09\x0b-\x1f\x7f-\xff])', parse, data)
-    return data.split('\n')
-
-  def dataToLines(self):
-    self.lines = self.doDataToLines(self.data)
-
-  def fileFilter(self, data):
-    self.data = data
-    self.dataToLines()
-    self.savedAtRedoIndex = self.redoIndex
-
-  def setFilePath(self, path):
-    app.buffer_manager.buffers.renameBuffer(self, path)
-
-  def fileLoad(self):
-    app.log.info('fileLoad', self.fullPath)
-    file = None
-    try:
-      file = open(self.fullPath, 'r')
-      self.setMessage('Opened existing file')
-      self.isReadOnly = not os.access(self.fullPath, os.W_OK)
-      self.fileStat = os.stat(self.fullPath)
-    except:
-      try:
-        # Create a new file.
-        self.setMessage('Creating new file')
-      except:
-        app.log.info('error opening file', self.fullPath)
-        self.setMessage('error opening file', self.fullPath)
-        return
-    self.relativePath = os.path.relpath(self.fullPath, os.getcwd())
-    app.log.info('fullPath', self.fullPath)
-    app.log.info('cwd', os.getcwd())
-    app.log.info('relativePath', self.relativePath)
-    if file:
-      self.fileFilter(file.read())
-      file.close()
-    else:
-      self.data = ""
-    self.fileExtension = os.path.splitext(self.fullPath)[1]
-    self.rootGrammar = app.prefs.getGrammar(self.fileExtension)
-    if self.data:
-      self.parseGrammars()
-      self.dataToLines()
-    else:
-      self.parser = None
-
-  def linesToData(self):
-    self.data = self.doLinesToData(self.lines)
-
-  def fileWrite(self):
-    app.history.set(
-        ['files', self.fullPath, 'pen'], (self.penRow, self.penCol))
-    # Preload the message with an error that should be overwritten.
-    self.setMessage('Error saving file')
-    try:
-      try:
-        self.stripTrailingWhiteSpace()
-        self.linesToData()
-        file = open(self.fullPath, 'w+')
-        file.seek(0)
-        file.truncate()
-        file.write(self.data)
-        file.close()
-        # Hmm, could this be hard coded to False here?
-        self.isReadOnly = not os.access(self.fullPath, os.W_OK)
-        self.fileStat = os.stat(self.fullPath)
-        self.setMessage('File saved')
-        self.savedAtRedoIndex = self.redoIndex
-      except Exception as e:
-        type_, value, tb = sys.exc_info()
-        self.setMessage(
-            'Error writing file. The file did not save properly.',
-            color=3)
-        app.log.info('error writing file')
-        out = traceback.format_exception(type_, value, tb)
-        for i in out:
-          app.log.info(i)
-    except:
-      app.log.info('except had exception')
-
-  def selectText(self, row, col, length, mode):
-    row = max(0, min(row, len(self.lines) - 1))
-    col = max(0, min(col, len(self.lines[row])))
-    scrollRow = self.view.scrollRow
-    scrollCol = self.view.scrollCol
-    maxRow, maxCol = self.view.cursorWindow.getmaxyx()
-    if not (self.view.scrollRow < row <= self.view.scrollRow + maxRow):
-      scrollRow = max(row - 10, 0)
-    if not (self.view.scrollCol < col <= self.view.scrollCol + maxCol):
-      scrollCol = max(col - 10, 0)
-    self.doSelectionMode(app.selectable.kSelectionNone)
-    self.view.scrollRow = scrollRow
-    self.view.scrollCol = scrollCol
-    self.cursorMoveScroll(
-        row - self.penRow,
-        col + length - self.penCol,
-        0, 0)
-    self.redo()
-    self.doSelectionMode(mode)
-    self.cursorMove(0, -length)
-    self.redo()
-
-  def find(self, searchFor, direction=0):
-    """direction is -1 for findPrior, 0 for at pen, 1 for findNext."""
-    app.log.info('find', searchFor, direction)
-    if not len(searchFor):
-      self.findRe = None
-      self.doSelectionMode(app.selectable.kSelectionNone)
-      return
-    # The saved re is also used for highlighting.
-    self.findRe = re.compile('()'+searchFor)
-    self.findBackRe = re.compile('(.*)'+searchFor)
-    self.findCurrentPattern(direction)
-
-  def findPlainText(self, text):
-    searchFor = re.escape(text)
-    self.findRe = re.compile('()'+searchFor)
-    self.findCurrentPattern(0)
-
-  def findReplaceFlags(self, tokens):
-    """Map letters in |tokens| to re flags."""
-    flags = re.MULTILINE
-    if 'i' in tokens:
-      flags |= re.IGNORECASE
-    if 'l' in tokens:
-      # Affects \w, \W, \b, \B.
-      flags |= re.LOCALE
-    if 'm' in tokens:
-      # Affects ^, $.
-      flags |= re.MULTILINE
-    if 's' in tokens:
-      # Affects ..
-      flags |= re.DOTALL
-    if 'x' in tokens:
-      # Affects whitespace and # comments.
-      flags |= re.VERBOSE
-    if 'u' in tokens:
-      # Affects \w, \W, \b, \B.
-      flags |= re.UNICODE
-    if 0:
-      tokens = re.sub('[ilmsxu]', '', tokens)
-      if len(tokens):
-        self.setMessage('unknown regex flags '+tokens)
-    return flags
-
-  def findReplace(self, cmd):
-    if not len(cmd):
-      return
-    separator = cmd[0]
-    splitCmd = cmd.split(separator, 3)
-    if len(splitCmd) < 4:
-      self.setMessage('An exchange needs three ' + separator + ' separators')
-      return
-    start, find, replace, flags = splitCmd
-    self.linesToData()
-    data = self.findReplaceText(find, replace, flags, self.data)
-    self.applyDocumentUpdate(data)
-
-  def findReplaceText(self, find, replace, flags, input):
-    flags = self.findReplaceFlags(flags)
-    return re.sub(find, replace, input, flags=flags)
-
-  def applyDocumentUpdate(self, data):
-    diff = difflib.ndiff(self.lines, self.doDataToLines(data))
-    ndiff = []
-    counter = 0
-    for i in diff:
-      if i[0] != ' ':
-        if counter:
-          ndiff.append(counter)
-          counter = 0
-        if i[0] in ['+', '-']:
-          ndiff.append(i)
-      else:
-        counter += 1
-    if counter:
-      ndiff.append(counter)
-    if len(ndiff) == 1 and type(ndiff[0]) is type(0):
-      # Nothing was changed. The only entry is a 'skip these lines'
-      self.setMessage('No matches found')
-      return
-    ndiff = tuple(ndiff)
-    if 0:
-      for i in ndiff:
-        app.log.info(i)
-    self.redoAddChange(('ld', ndiff))
-    self.redo()
-
-  def findCurrentPattern(self, direction):
-    localRe = self.findRe
-    offset = self.penCol + direction
-    if direction < 0:
-      localRe = self.findBackRe
-    if localRe is None:
-      app.log.info('localRe is None')
-      return
-    # Current line.
-    text = self.lines[self.penRow]
-    if direction >= 0:
-      text = text[offset:]
-    else:
-      text = text[:self.penCol]
-      offset = 0
-    #app.log.info('find() searching', repr(text))
-    found = localRe.search(text)
-    if found:
-      start = found.regs[1][1]
-      end = found.regs[0][1]
-      #app.log.info('found on line', self.penRow, start)
-      self.selectText(self.penRow, offset + start, end - start,
-          app.selectable.kSelectionCharacter)
-      return
-    # To end of file.
-    if direction >= 0:
-      theRange = range(self.penRow + 1, len(self.lines))
-    else:
-      theRange = range(self.penRow - 1, -1, -1)
-    for i in theRange:
-      found = localRe.search(self.lines[i])
-      if found:
-        if 0:
-          for k in found.regs:
-            app.log.info('AAA', k[0], k[1])
-          app.log.info('b found on line', i, repr(found))
-        start = found.regs[1][1]
-        end = found.regs[0][1]
-        self.selectText(i, start, end - start,
-            app.selectable.kSelectionCharacter)
-        return
-    # Warp around to the start of the file.
-    self.setMessage('Find wrapped around.')
-    if direction >= 0:
-      theRange = range(self.penRow)
-    else:
-      theRange = range(len(self.lines) - 1, self.penRow, -1)
-    if theRange:
-      for i in theRange:
-        found = localRe.search(self.lines[i])
-        if found:
-          #app.log.info('c found on line', i, repr(found))
-          start = found.regs[1][1]
-          end = found.regs[0][1]
-          self.selectText(i, start, end - start,
-              app.selectable.kSelectionCharacter)
-          return
-    else:
-      if direction >= 0:
-        text = self.lines[self.penRow]
-        offset = 0
-      else:
-        text = self.lines[self.penRow][self.penCol:]
-        offset = self.penCol
-      found = localRe.search(text)
-      if found:
-          #app.log.info('c found on line', self.penRow, repr(found))
-          start = found.regs[1][1]
-          end = found.regs[0][1]
-          self.selectText(self.penRow, offset + start, end - start,
-                          app.selectable.kSelectionCharacter)
-          return
-    app.log.info('find not found')
-    self.doSelectionMode(app.selectable.kSelectionNone)
-
-  def findAgain(self):
-    """Find the current pattern, searching down the document."""
-    self.findCurrentPattern(1)
-
-  def findBack(self):
-    """Find the current pattern, searching up the document."""
-    self.findCurrentPattern(-1)
-
-  def findNext(self, searchFor):
-    """Find a new pattern, searching down the document."""
-    self.find(searchFor, 1)
-
-  def findPrior(self, searchFor):
-    """Find a new pattern, searching up the document."""
-    self.find(searchFor, -1)
-
-  def indent(self):
-    if self.selectionMode == app.selectable.kSelectionNone:
-      self.cursorMoveAndMark(0, -self.penCol,
-          self.penRow - self.markerRow, self.penCol - self.markerCol, 0)
-      self.redo()
-      self.indentLines()
-    elif self.selectionMode == app.selectable.kSelectionAll:
-      self.cursorMoveAndMark(len(self.lines) - 1 - self.penRow, -self.penCol,
-          -self.markerRow, -self.markerCol,
-          app.selectable.kSelectionLine - self.selectionMode)
-      self.redo()
-      self.indentLines()
-    else:
-      self.cursorMoveAndMark(0, -self.penCol, 0, -self.markerCol,
-          app.selectable.kSelectionLine - self.selectionMode)
-      self.redo()
-      self.indentLines()
-
-  def indentLines(self):
-    self.redoAddChange(('vi', ('  ')))
-    self.redo()
-
-  def verticalInsert(self, row, endRow, col, text):
-    self.redoAddChange(('vi', (text)))
-    self.redo()
-
-  def insert(self, text):
-    self.performDelete()
-    self.redoAddChange(('i', text))
-    self.redo()
-    maxRow, maxCol = self.view.cursorWindow.getmaxyx()
-    deltaCol = self.penCol - self.view.scrollCol - maxCol + 1
-    if deltaCol > 0:
-      self.cursorMoveScroll(0, 0, 0, deltaCol);
-      self.redo()
-
-  def insertPrintable(self, ch):
-    #app.log.info('insertPrintable')
-    if curses.ascii.isprint(ch):
-      self.insert(chr(ch))
-    # else:
-    #   self.insert("\xfe%02x"%(ch,))
-
-  def joinLines(self):
-    """join the next line onto the current line."""
-    self.redoAddChange(('j',))
-    self.redo()
-
-  def markerPlace(self):
-    self.redoAddChange(('m', (0, 0, self.penRow - self.markerRow,
-        self.penCol - self.markerCol, 0)))
-    self.redo()
-
-  def mouseClick(self, paneRow, paneCol, shift, ctrl, alt):
-    if 0:
-      if ctrl:
-        app.log.info('click at', paneRow, paneCol)
-        self.view.presentModal(self.view.contextMenu, paneRow, paneCol)
-        return
-    if shift:
-      if alt:
-        self.selectionBlock()
-      elif self.selectionMode == app.selectable.kSelectionNone:
-        self.selectionCharacter()
-    else:
-      self.selectionNone()
-    self.mouseRelease(paneRow, paneCol, shift, ctrl, alt)
-
-  def mouseDoubleClick(self, paneRow, paneCol, shift, ctrl, alt):
-    app.log.info('double click', paneRow, paneCol)
-    row = self.view.scrollRow + paneRow
-    if row < len(self.lines) and len(self.lines[row]):
-      self.selectWordAt(row, self.view.scrollCol + paneCol)
-
-  def mouseMoved(self, paneRow, paneCol, shift, ctrl, alt):
-    app.log.info(' mouseMoved', paneRow, paneCol, shift, ctrl, alt)
-    self.mouseClick(paneRow, paneCol, True, ctrl, alt)
-
-  def mouseRelease(self, paneRow, paneCol, shift, ctrl, alt):
-    app.log.info(' mouse release', paneRow, paneCol)
-    if not self.lines:
-      return
-    row = max(0, min(self.view.scrollRow + paneRow, len(self.lines) - 1))
-    col = max(0, self.view.scrollCol + paneCol)
-    if self.selectionMode == app.selectable.kSelectionBlock:
-      self.cursorMoveAndMark(0, 0, row - self.markerRow, col - self.markerCol,
-          0)
-      self.redo()
-      return
-    # If not block selection, restrict col to the chars on the line.
-    col = min(col, len(self.lines[row]))
-    # Adjust the marker column delta when the pen and marker positions
-    # cross over each other.
-    markerCol = 0
-    if self.selectionMode == app.selectable.kSelectionWord:
-      if self.penRow == self.markerRow:
-        if row == self.penRow:
-          if self.penCol > self.markerCol and col < self.markerCol:
-            markerCol = 1
-          elif self.penCol < self.markerCol and col >= self.markerCol:
-            markerCol = -1
-        else:
-          if (row < self.penRow and
-              self.penCol > self.markerCol):
-            markerCol = 1
-          elif (row > self.penRow and
-              self.penCol < self.markerCol):
-            markerCol = -1
-      elif row == self.markerRow:
-        if col < self.markerCol and row < self.penRow:
-          markerCol = 1
-        elif col >= self.markerCol and row > self.penRow:
-          markerCol = -1
-
-    self.cursorMoveAndMark(row - self.penRow, col - self.penCol,
-        0, markerCol, 0)
-    self.redo()
-    inLine = paneCol < len(self.lines[row])
-    if self.selectionMode == app.selectable.kSelectionLine:
-      self.cursorMoveAndMark(*self.extendSelection())
-      self.redo()
-    elif self.selectionMode == app.selectable.kSelectionWord:
-      if (self.penRow < self.markerRow or
-         (self.penRow == self.markerRow and
-          self.penCol < self.markerCol)):
-        self.cursorSelectWordLeft()
-      elif inLine:
-        self.cursorSelectWordRight()
-
-  def mouseTripleClick(self, paneRow, paneCol, shift, ctrl, alt):
-    app.log.info('triple click', paneRow, paneCol)
-    self.mouseRelease(paneRow, paneCol, shift, ctrl, alt)
-    self.selectLineAt(self.view.scrollRow + paneRow)
-
-  def scrollWindow(self, rows, cols):
-    self.cursorMoveScroll(rows, self.cursorColDelta(self.penRow - rows),
-        -1, 0)
-    self.redo()
-
-  def mouseWheelDown(self, shift, ctrl, alt):
-    if not shift:
-      self.selectionNone()
-    self.scrollUp()
-
-  def scrollUp(self):
-    if self.view.scrollRow == 0:
-      if not self.view.hasCaptiveCursor:
-        self.skipUpdateScroll = True
-      return
-    maxRow, maxCol = self.view.cursorWindow.getmaxyx()
-    cursorDelta = 0
-    if self.penRow >= self.view.scrollRow + maxRow - 2:
-      cursorDelta = self.view.scrollRow + maxRow - 2 - self.penRow
-    self.view.scrollRow -= 1
-    if self.view.hasCaptiveCursor:
-      self.cursorMoveScroll(cursorDelta,
-          self.cursorColDelta(self.penRow + cursorDelta), 0, 0)
-      self.redo()
-    else:
-      self.skipUpdateScroll = True
-
-  def mouseWheelUp(self, shift, ctrl, alt):
-    if not shift:
-      self.selectionNone()
-    self.scrollDown()
-
-  def scrollDown(self):
-    maxRow, maxCol = self.view.cursorWindow.getmaxyx()
-    if self.view.scrollRow + maxRow >= len(self.lines):
-      if not self.view.hasCaptiveCursor:
-        self.skipUpdateScroll = True
-      return
-    cursorDelta = 0
-    if self.penRow <= self.view.scrollRow + 1:
-      cursorDelta = self.view.scrollRow - self.penRow + 1
-    self.view.scrollRow += 1
-    if self.view.hasCaptiveCursor:
-      self.cursorMoveScroll(cursorDelta,
-          self.cursorColDelta(self.penRow + cursorDelta), 0, 0)
-      self.redo()
-    else:
-      self.skipUpdateScroll = True
-
-  def nextSelectionMode(self):
-    next = self.selectionMode + 1
-    next %= app.selectable.kSelectionModeCount
-    self.doSelectionMode(next)
-    app.log.info('nextSelectionMode', self.selectionMode)
-
-  def noOp(self, ignored):
-    pass
-
-  def normalize(self):
-    self.selectionNone()
-    self.findRe = None
-    self.view.normalize()
-
-  def parseGrammars(self):
-    # Reset the self.data to get recent changes in self.lines.
-    self.linesToData()
-    if not self.parser:
-      self.parser = app.parser.Parser()
-    start = time.time()
-    self.parser.parse(self.data, self.rootGrammar)
-    self.parserTime = time.time() - start
-
-  def doSelectionMode(self, mode):
-    if self.selectionMode != mode:
-      self.redoAddChange(('m', (0, 0,
-          self.penRow - self.markerRow,
-          self.penCol - self.markerCol,
-          mode - self.selectionMode)))
-      self.redo()
-
-  def cursorSelectLine(self):
-    """
-      This function is used to select the line in which the cursor is in.
-      Consecutive calls to this function will select subsequent lines.
-    """
-    if self.selectionMode != app.selectable.kSelectionLine:
-      self.selectLineAt(self.penRow)
-    else:
-      if self.penRow + 1 < len(self.lines):
-        self.selectLineAt(self.penRow + 1)
-
-  def selectionAll(self):
-    self.doSelectionMode(app.selectable.kSelectionAll)
-    self.cursorMoveAndMark(*self.extendSelection())
-    self.redo()
-
-  def selectionBlock(self):
-    self.doSelectionMode(app.selectable.kSelectionBlock)
-
-  def selectionCharacter(self):
-    self.doSelectionMode(app.selectable.kSelectionCharacter)
-
-  def selectionLine(self):
-    self.doSelectionMode(app.selectable.kSelectionLine)
-
-  def selectionNone(self):
-    self.doSelectionMode(app.selectable.kSelectionNone)
-
-  def selectionWord(self):
-    self.doSelectionMode(app.selectable.kSelectionWord)
-
-  def selectLineAt(self, row):
-    if row < len(self.lines):
-      if 1:
-        self.cursorMove(row - self.penRow, 0)
-        self.redo()
-        self.selectionLine()
-        self.cursorMoveAndMark(*self.extendSelection())
-        self.redo()
-      else:
-        # TODO(dschuyler): reverted to above to fix line selection in the line
-        # numbers column. To be investigated further.
-        self.selectText(row, 0, 0, app.selectable.kSelectionLine)
-
-  def selectWordAt(self, row, col):
-    """row and col may be from a mouse click and may not actually land in the
-        document text."""
-    self.selectText(row, col, 0, app.selectable.kSelectionWord)
-    if col < len(self.lines[self.penRow]):
-      self.cursorSelectWordRight()
-
-  def splitLine(self):
-    """split the line into two at current column."""
-    self.redoAddChange(('n', (1,)))
-    self.redo()
-
-  def swapPenAndMarker(self):
-    app.log.info('swapPenAndMarker')
-    self.cursorMoveAndMark(self.markerRow - self.penRow,
-        self.markerCol - self.penCol,
-        self.penRow - self.markerRow,
-        self.penCol - self.markerCol, 0)
-    self.redo()
-
-  def test(self):
-    app.log.info('test')
-    self.insertPrintable(0x00)
-
-  def stripTrailingWhiteSpace(self):
-    for i in range(len(self.lines)):
-      for found in app.selectable.kReEndSpaces.finditer(self.lines[i]):
-        self.performDeleteRange(i, found.regs[0][0], i, found.regs[0][1])
-
-  def unindent(self):
-    if self.selectionMode == app.selectable.kSelectionAll:
-      self.cursorMoveAndMark(len(self.lines) - 1 - self.penRow, -self.penCol,
-          -self.markerRow, -self.markerCol,
-          app.selectable.kSelectionLine - self.selectionMode)
-      self.redo()
-      self.unindentLines()
-    else:
-      self.cursorMoveAndMark(0, -self.penCol, 0, -self.markerCol,
-          app.selectable.kSelectionLine - self.selectionMode)
-      self.redo()
-      self.unindentLines()
-
-  def unindentLines(self):
-    upperRow = min(self.markerRow, self.penRow)
-    lowerRow = max(self.markerRow, self.penRow)
-    app.log.info('unindentLines', upperRow, lowerRow)
-    for line in self.lines[upperRow:lowerRow + 1]:
-      if ((len(line) == 1 and line[:1] != ' ') or
-          (len(line) >= 2 and line[:2] != '  ')):
-        # Handle multi-delete.
-        return
-    self.redoAddChange(('vd', ('  ')))
-    self.redo()
-
-  def updateScrollPosition(self):
-    """Move the selected view rectangle so that the cursor is visible."""
-    if self.skipUpdateScroll:
-      self.skipUpdateScroll = False
-      return
-    maxRow, maxCol = self.view.cursorWindow.getmaxyx()
-    if self.view.scrollRow > self.penRow:
-      self.view.scrollRow = self.penRow
-    elif self.penRow >= self.view.scrollRow + maxRow:
-      self.view.scrollRow = self.penRow - (maxRow - 1)
-    if self.view.scrollCol > self.penCol:
-      self.view.scrollCol = self.penCol
-    elif self.penCol >= self.view.scrollCol + maxCol:
-      self.view.scrollCol = self.penCol - (maxCol - 1)
-
-
-class TextBuffer(BackingTextBuffer):
-=======
 class TextBuffer(app.actions.Actions):
->>>>>>> c2bc3d7f
   """The TextBuffer adds the drawing/rendering to the BackingTextBuffer."""
   def __init__(self):
     app.actions.Actions.__init__(self)
