--- conflicted
+++ resolved
@@ -1430,25 +1430,12 @@
     if self.view.hasCaptiveCursor:
       self.checkScrollToCursor(window)
     rows, cols = window.cursorWindow.getmaxyx()
-<<<<<<< HEAD
 
     if 0:
       for i in range(rows):
         window.addStr(i, 0, '?' * cols, curses.color_pair(120))
 
     if 0:
-      self.drawRect(window, 0, 0, rows, cols, 0)
-    else:
-      split = 80
-      self.drawRect(window, 0, 0, rows, split, 0)
-      self.drawRect(window, 0, split, rows, cols-split, 192)
-
-  def drawRect(self, window, top, left, rows, cols, colorDelta):
-    startRow = self.view.scrollRow + top
-    startCol = self.view.scrollCol + left
-    endCol = self.view.scrollCol + left + cols
-=======
-    if 1:
       self.drawRect(window, 0, 0, rows, cols, 0)
     else:
       split = 10
@@ -1456,9 +1443,9 @@
       self.drawRect(window, 0, split, rows, cols-split, 192)
 
   def drawRect(self, window, top, left, rows, cols, colorDelta):
+    startRow = self.view.scrollRow + top
     startCol = self.view.scrollCol + left
-    endCol = self.view.scrollCol + cols
->>>>>>> 50ac8a99
+    endCol = self.view.scrollCol + left + cols
 
     if self.parser:
       defaultColor = curses.color_pair(0 + colorDelta)
@@ -1467,7 +1454,6 @@
       for i in range(rowLimit):
         k = startCol
         while k < endCol:
-<<<<<<< HEAD
           node, preceding, remaining = self.parser.grammarFromRowCol(
               startRow + i, k)
           line = self.lines[startRow + i]
@@ -1478,46 +1464,6 @@
               'colorIndex', app.prefs.defaultColorIndex) + colorDelta)
           if length <= 0:
             window.addStr(i, left + k - startCol, ' ' * (endCol - k), color)
-=======
-          node, remaining = self.parser.grammarFromRowCol(
-              self.view.scrollRow + i, k)
-          lastCol = min(endCol, k + remaining)
-          line = self.lines[self.view.scrollRow + i][k:lastCol]
-          length = len(line)
-          color = node.grammar.get('color', defaultColor)
-          col = k - self.view.scrollCol
-          if length:
-            window.addStr(i, col, line, color)
-            if 1:
-              if node.grammar.get('spelling', True):
-                # Highlight spelling errors
-                grammarName = node.grammar.get('name', 'unknown')
-                color = 9
-                for found in re.finditer(app.selectable.kReSubwords, line):
-                  for reg in found.regs:
-                    word = line[reg[0]:reg[1]]
-                    if not app.spelling.isCorrect(word, grammarName):
-                      window.addStr(i, col + reg[0], word,
-                          curses.color_pair(color + colorDelta) | curses.A_BOLD |
-                          curses.A_REVERSE)
-            if 1:
-              # Highlight keywords.
-              keywordsColor = curses.color_pair(app.prefs.keywordsColorIndex + colorDelta)
-              regex = node.grammar.get('keywordsRe', app.prefs.kReNonMatching)
-              for found in regex.finditer(line):
-                reg = found.regs[0]
-                window.addStr(i, col + reg[0], line[reg[0]:reg[1]], keywordsColor)
-            if 1:
-              # Highlight specials.
-              keywordsColor = node.grammar.get('specialsColor', defaultColor)
-              regex = node.grammar.get('specialsRe', app.prefs.kReNonMatching)
-              for found in regex.finditer(line):
-                reg = found.regs[0]
-                window.addStr(i, col + reg[0], line[reg[0]:reg[1]], keywordsColor)
-            k += length
-          else:
-            window.addStr(i, col, ' ' * (cols - col), color)
->>>>>>> 50ac8a99
             break
           window.addStr(i, left + k - startCol, line[k:k + length], color)
           subStart = k - preceding
@@ -1578,13 +1524,8 @@
 
   def drawOverlays(self, window, top, left, maxRow, maxCol, colorDelta):
     if 1:
-<<<<<<< HEAD
       startRow = self.view.scrollRow + top
       startCol = self.view.scrollCol + left
-=======
-      startRow = self.view.scrollRow
-      startCol = self.view.scrollCol
->>>>>>> 50ac8a99
       endCol = self.view.scrollCol + maxCol
       rowLimit = min(max(len(self.lines) - startRow, 0), maxRow)
       if 1:
@@ -1592,13 +1533,8 @@
         for i in range(rowLimit):
           line = self.lines[startRow + i][startCol:endCol]
           for k in re.finditer(app.selectable.kReBrackets, line):
-<<<<<<< HEAD
             for f in k.regs:
               window.addStr(i, left+f[0], line[f[0]:f[1]], curses.color_pair(6+colorDelta))
-=======
-            for reg in k.regs:
-              window.addStr(i, reg[0], line[reg[0]:reg[1]], curses.color_pair(6))
->>>>>>> 50ac8a99
       if 1:
         # Match brackets.
         if (len(self.lines) > self.penRow and
@@ -1619,11 +1555,7 @@
                   count -= 1
                 if count == 0:
                   if i.start() + self.penCol - self.view.scrollCol < maxCol:
-<<<<<<< HEAD
                     window.addStr(row - startRow, left + i.start(), openCh,
-=======
-                    window.addStr(row - startRow, i.start(), openCh,
->>>>>>> 50ac8a99
                         curses.color_pair(201 + colorDelta))
                   return
           def searchForward(openCh, closeCh):
@@ -1657,25 +1589,15 @@
             window.addStr(self.penRow - startRow,
                 self.penCol - self.view.scrollCol,
                 self.lines[self.penRow][self.penCol],
-<<<<<<< HEAD
                 curses.color_pair(201+colorDelta))
-=======
-                curses.color_pair(201 + colorDelta))
->>>>>>> 50ac8a99
       if 1:
         # Highlight numbers.
         for i in range(rowLimit):
           line = self.lines[startRow + i][startCol:endCol]
           for k in re.finditer(app.selectable.kReNumbers, line):
-<<<<<<< HEAD
             for f in k.regs:
               window.addStr(i, left + f[0], line[f[0]:f[1]], curses.color_pair(31 + colorDelta))
       if 0:
-=======
-            for reg in k.regs:
-              window.addStr(i, reg[0], line[reg[0]:reg[1]], curses.color_pair(31 + colorDelta))
-      if 1:
->>>>>>> 50ac8a99
         # Highlight space ending lines.
         for i in range(rowLimit):
           line = self.lines[startRow + i][startCol:endCol]
@@ -1684,17 +1606,10 @@
             offset = self.penCol - startCol
             line = line[offset:]
           for k in app.selectable.kReEndSpaces.finditer(line):
-<<<<<<< HEAD
             for f in k.regs:
               window.addStr(i, left + offset + f[0], line[f[0]:f[1]],
                   curses.color_pair(180+colorDelta))
       if 0:
-=======
-            for reg in k.regs:
-              window.addStr(i, offset + reg[0], line[reg[0]:reg[1]],
-                  curses.color_pair(180 + colorDelta))
-      if 1:
->>>>>>> 50ac8a99
         lengthLimit = self.lineLimitIndicator
         if endCol >= lengthLimit:
           # Highlight long lines.
@@ -1702,31 +1617,18 @@
             line = self.lines[startRow + i]
             if len(line) < lengthLimit or startCol > lengthLimit:
               continue
-<<<<<<< HEAD
-            length = min(endCol, len(line)-lengthLimit)
-            window.addStr(i, lengthLimit-startCol, line[lengthLimit:endCol],
-                curses.color_pair(96+colorDelta))
-=======
             length = min(endCol, len(line) - lengthLimit)
             window.addStr(i, lengthLimit - startCol, line[lengthLimit:endCol],
-                curses.color_pair(96))
->>>>>>> 50ac8a99
+                curses.color_pair(96 + colorDelta))
       if self.findRe is not None:
         # Highlight find.
         for i in range(rowLimit):
           line = self.lines[startRow + i][startCol:endCol]
           for k in self.findRe.finditer(line):
-<<<<<<< HEAD
-            f = k.regs[0]
-            #for f in k.regs[1:]:
-            window.addStr(i, left+f[0], line[f[0]:f[1]],
-                curses.color_pair(app.prefs.foundColorIndex+colorDelta))
-=======
             reg = k.regs[0]
             #for ref in k.regs[1:]:
-            window.addStr(i, reg[0], line[reg[0]:reg[1]],
+            window.addStr(i, left + reg[0], line[reg[0]:reg[1]],
                 curses.color_pair(app.prefs.foundColorIndex + colorDelta))
->>>>>>> 50ac8a99
       if rowLimit and self.selectionMode != app.selectable.kSelectionNone:
         # Highlight selected text.
         upperRow, upperCol, lowerRow, lowerCol = self.startAndEnd()
@@ -1762,12 +1664,6 @@
             window.addStr(i, left+selStartCol,
                 line+' '*(maxCol-len(line)), window.colorSelected)
       # Blank screen past the end of the buffer.
-<<<<<<< HEAD
-      color = curses.color_pair(app.prefs.outsideOfBufferColorIndex+colorDelta)
-      for i in range(rowLimit, maxRow):
-        window.addStr(i, left + 0, ' ' * maxCol, color)
-=======
       color = curses.color_pair(app.prefs.outsideOfBufferColorIndex + colorDelta)
       for i in range(rowLimit, maxRow):
-        window.addStr(i, 0, ' ' * maxCol, color)
->>>>>>> 50ac8a99
+        window.addStr(i, left + 0, ' ' * maxCol, color)