# Copyright 2016 Google Inc.
#
# Licensed under the Apache License, Version 2.0 (the "License");
# you may not use this file except in compliance with the License.
# You may obtain a copy of the License at
#
#     http://www.apache.org/licenses/LICENSE-2.0
#
# Unless required by applicable law or agreed to in writing, software
# distributed under the License is distributed on an "AS IS" BASIS,
# WITHOUT WARRANTIES OR CONDITIONS OF ANY KIND, either express or implied.
# See the License for the specific language governing permissions and
# limitations under the License.

from __future__ import absolute_import
from __future__ import division
from __future__ import print_function

import os
import unittest

import app.log
import app.text_buffer


class FakeCursorWindow:

    def getmaxyx(self):
        return (100, 100)


class FakeView:

    def __init__(self):
        self.cursorWindow = FakeCursorWindow()
        self.top = 0
        self.left = 0
        self.rows = 10
        self.cols = 100
        self.scrollRow = 0
        self.scrollCol = 0


class MouseTestCases(unittest.TestCase):

    def setUp(self):
        app.log.shouldWritePrintLog = False
        self.prg = app.ci_program.CiProgram()
        self.textBuffer = app.text_buffer.TextBuffer(self.prg)
        self.textBuffer.setView(FakeView())
        test = """/* first comment */
two
// second comment
apple banana carrot
#include "test.h"
void blah();
"""
        self.textBuffer.insertLines(test.split('\n'))
        #self.assertEqual(self.textBuffer.scrollRow, 0)
        #self.assertEqual(self.textBuffer.scrollCol, 0)
        self.assertEqual(self.textBuffer.lines[1], 'two')

    def tearDown(self):
        self.textBuffer = None

    def test_mouse_selection(self):
        self.textBuffer.mouseClick(3, 9, False, False, False)
        self.assertEqual(self.textBuffer.penRow, 3)
        self.assertEqual(self.textBuffer.penCol, 9)

        self.textBuffer.mouseClick(3, 8, True, False, False)
        self.assertEqual(self.textBuffer.markerRow, 3)
        self.assertEqual(self.textBuffer.markerCol, 9)
        self.assertEqual(self.textBuffer.penRow, 3)
        self.assertEqual(self.textBuffer.penCol, 8)

        self.textBuffer.mouseClick(4, 8, True, False, False)
        self.assertEqual(self.textBuffer.markerRow, 3)
        self.assertEqual(self.textBuffer.markerCol, 9)
        self.assertEqual(self.textBuffer.penRow, 4)
        self.assertEqual(self.textBuffer.penCol, 8)

        self.textBuffer.mouseClick(3, 8, True, False, False)
        self.assertEqual(self.textBuffer.markerRow, 3)
        self.assertEqual(self.textBuffer.markerCol, 9)
        self.assertEqual(self.textBuffer.penRow, 3)
        self.assertEqual(self.textBuffer.penCol, 8)

        self.textBuffer.mouseClick(4, 8, True, False, False)
        self.textBuffer.mouseClick(4, 9, True, False, False)
        self.assertEqual(self.textBuffer.markerRow, 3)
        self.assertEqual(self.textBuffer.markerCol, 9)
        self.assertEqual(self.textBuffer.penRow, 4)
        self.assertEqual(self.textBuffer.penCol, 9)

        self.textBuffer.mouseClick(4, 10, True, False, False)
        self.assertEqual(self.textBuffer.markerRow, 3)
        self.assertEqual(self.textBuffer.markerCol, 9)
        self.assertEqual(self.textBuffer.penRow, 4)
        self.assertEqual(self.textBuffer.penCol, 10)

        self.textBuffer.mouseClick(4, 11, True, False, False)
        self.assertEqual(self.textBuffer.markerRow, 3)
        self.assertEqual(self.textBuffer.markerCol, 9)
        self.assertEqual(self.textBuffer.penRow, 4)
        #self.assertEqual(self.textBuffer.penCol, 11)
        #self.assertEqual(self.textBuffer.scrollCol, 0)

    def test_mouse_word_selection(self):
        #self.assertEqual(self.textBuffer.scrollCol, 0)
        self.textBuffer.selectionWord()
        #self.assertEqual(self.textBuffer.scrollCol, 0)
        row = 3
        col = 9
        wordBegin = 6
        wordEnd = 12
        self.textBuffer.mouseClick(row, col, False, False, False)
        self.assertEqual(self.textBuffer.penRow, row)
        self.assertEqual(self.textBuffer.penCol, col)

        self.textBuffer.mouseDoubleClick(row, col - 1, False, False, False)
        self.assertEqual(self.textBuffer.markerRow, row)
        self.assertEqual(self.textBuffer.markerCol, wordBegin)
        self.assertEqual(self.textBuffer.penRow, row)
        self.assertEqual(self.textBuffer.penCol, wordEnd)

        self.textBuffer.mouseMoved(row, wordBegin, False, False, False)
        self.assertEqual(self.textBuffer.markerRow, row)
        self.assertEqual(self.textBuffer.markerCol, wordBegin)
        self.assertEqual(self.textBuffer.penRow, row)
        self.assertEqual(self.textBuffer.penCol, wordEnd)

        self.textBuffer.mouseMoved(row, wordBegin - 1, False, False, False)
        self.assertEqual(self.textBuffer.markerRow, row)
        self.assertEqual(self.textBuffer.penCol, 0)
        self.assertEqual(self.textBuffer.markerCol, wordEnd)
        self.assertEqual(self.textBuffer.penRow, row)
        self.assertEqual(self.textBuffer.penCol, 0)

        self.textBuffer.mouseMoved(row, 1, False, False, False)
        self.assertEqual(self.textBuffer.markerRow, row)
        self.assertEqual(self.textBuffer.markerCol, wordEnd)
        self.assertEqual(self.textBuffer.penRow, row)
        self.assertEqual(self.textBuffer.penCol, 0)

        self.textBuffer.mouseMoved(row + 1, 0, False, False, False)
        self.assertEqual(self.textBuffer.markerRow, row)
        self.assertEqual(self.textBuffer.markerCol, wordBegin)
        self.assertEqual(self.textBuffer.penRow, row + 1)
        self.assertEqual(self.textBuffer.penCol, 1)

        self.textBuffer.mouseMoved(row + 1, 1, False, False, False)
        self.assertEqual(self.textBuffer.markerRow, row)
        self.assertEqual(self.textBuffer.markerCol, wordBegin)
        self.assertEqual(self.textBuffer.penRow, row + 1)
        self.assertEqual(self.textBuffer.penCol, 8)

        self.textBuffer.mouseMoved(row, 1, False, False, False)
        self.assertEqual(self.textBuffer.markerRow, row)
        self.assertEqual(self.textBuffer.markerCol, wordEnd)
        self.assertEqual(self.textBuffer.penRow, row)
        self.assertEqual(self.textBuffer.penCol, 0)


class TextIndentTestCases(unittest.TestCase):

    def setUp(self):
        app.log.shouldWritePrintLog = False
        self.prg = app.ci_program.CiProgram()
        self.textBuffer = app.text_buffer.TextBuffer(self.prg)
        self.textBuffer.setView(FakeView())
        #self.assertEqual(self.textBuffer.scrollRow, 0)
        #self.assertEqual(self.textBuffer.scrollCol, 0)

    def tearDown(self):
        self.textBuffer = None

    def test_auto_insert_pair_disable(self):

        class FakeParser:

            def grammarAt(self, row, col):
                return {'indent': '  '}

        self.prg.prefs.editor['autoInsertClosingCharacter'] = False
        tb = self.textBuffer
        insert = self.textBuffer.insertPrintableWithPairing
        self.assertEqual(len(tb.lines), 1)
        insert(ord('a'), None)
        insert(ord(':'), None)
        tb.carriageReturn()
        self.assertEqual(tb.lines[0], 'a:')
        self.assertEqual(tb.lines[1], '')
        tb.parser = FakeParser()
        tb.backspace()
        tb.carriageReturn()
        self.assertEqual(tb.lines[0], 'a:')
        self.assertEqual(tb.lines[1], '  ')
        insert(ord('b'), None)
        insert(ord(':'), None)
        tb.carriageReturn()
        insert(ord('c'), None)
        insert(ord(':'), None)
        tb.carriageReturn()
        self.assertEqual(tb.lines[0], 'a:')
        self.assertEqual(tb.lines[1], '  b:')
        self.assertEqual(tb.lines[2], '    c:')


class TextInsertTestCases(unittest.TestCase):

    def setUp(self):
        app.log.shouldWritePrintLog = False
        self.prg = app.ci_program.CiProgram()
        self.textBuffer = app.text_buffer.TextBuffer(self.prg)
        self.textBuffer.setView(FakeView())
        #self.assertEqual(self.textBuffer.scrollRow, 0)
        #self.assertEqual(self.textBuffer.scrollCol, 0)

    def tearDown(self):
        self.textBuffer = None

    def test_auto_insert_pair_disable(self):
        self.prg.prefs.editor['autoInsertClosingCharacter'] = False
        tb = self.textBuffer
        insert = self.textBuffer.insertPrintableWithPairing
        self.assertEqual(len(tb.lines), 1)
        insert(ord('o'), None)
        insert(ord('('), None)
        self.assertEqual(tb.lines[0], 'o(')
        insert(ord('a'), None)
        self.assertEqual(tb.lines[0], 'o(a')
        tb.editUndo()
        self.assertEqual(tb.lines[0], 'o(')
        tb.editUndo()
        self.assertEqual(tb.lines[0], 'o')
        tb.editUndo()
        self.assertEqual(tb.lines[0], '')
        # Don't insert pair if the next char is not whitespace.
        insert(ord('o'), None)
        self.assertEqual(tb.lines[0], 'o')
        tb.cursorLeft()
        self.assertEqual(tb.lines[0], 'o')
        insert(ord('('), None)
        self.assertEqual(tb.lines[0], '(o')

    def test_auto_insert_pair_enable(self):
        self.prg.prefs.editor['autoInsertClosingCharacter'] = True
        tb = self.textBuffer
        insert = self.textBuffer.insertPrintableWithPairing
        self.assertEqual(len(tb.lines), 1)
        insert(ord('o'), None)
        insert(ord('('), None)
        self.assertEqual(tb.lines[0], 'o()')
        insert(ord('a'), None)
        self.assertEqual(tb.lines[0], 'o(a)')
        tb.editUndo()
        self.assertEqual(tb.lines[0], 'o()')
        tb.editUndo()
        self.assertEqual(tb.lines[0], '')
        # Don't insert pair if the next char is not whitespace.
        insert(ord('o'), None)
        self.assertEqual(tb.lines[0], 'o')
        tb.cursorLeft()
        self.assertEqual(tb.lines[0], 'o')
        insert(ord('('), None)
        self.assertEqual(tb.lines[0], '(o')


class TextDeleteTestCases(unittest.TestCase):

    def setUp(self):
        app.log.shouldWritePrintLog = False
        self.prg = app.ci_program.CiProgram()
        self.textBuffer = app.text_buffer.TextBuffer(self.prg)
        self.textBuffer.setView(FakeView())

    def tearDown(self):
        self.textBuffer = None

    def test_message_backspace(self):
        tb = self.textBuffer
        self.assertEqual(tb.message[0], u"New buffer")
        tb.insert(u"a")
        tb.selectionAll()
        self.assertEqual(tb.message[0], u"1 characters (1 lines) selected")
        tb.backspace()
        self.assertEqual(tb.message, None)

    def test_message_carriage_return(self):
        tb = self.textBuffer
        self.assertEqual(tb.message[0], u"New buffer")
        tb.insert(u"a")
        tb.selectionAll()
        self.assertEqual(tb.message[0], u"1 characters (1 lines) selected")
        tb.carriageReturn()
        self.assertEqual(tb.message, None)

<<<<<<< HEAD
    def test_message_after_text_deletion(self):
        tb = self.textBuffer
        self.assertEqual(tb.message[0], u"New buffer")
        tb.insert(u"p")
        tb.selectionAll()
        self.assertEqual(tb.message[0], u"1 characters (1 lines) selected")
        tb.insert("q")
        self.assertEqual(tb.message, None)
=======

class GrammarDeterminationTestCases(unittest.TestCase):

    def setUp(self):
        app.log.shouldWritePrintLog = False
        self.prg = app.ci_program.CiProgram()
        self.textBuffer = app.text_buffer.TextBuffer(self.prg)
        self.textBuffer.setView(FakeView())

    def tearDown(self):
        self.textBuffer = None

    def test_message_backspace(self):
        tb = self.textBuffer
        self.assertEqual(tb._determineRootGrammar(*os.path.splitext("test.cc")),
            self.prg.prefs.grammars.get(self.prg.prefs.extensions.get('.cc')))
>>>>>>> c21b8c8d
<|MERGE_RESOLUTION|>--- conflicted
+++ resolved
@@ -296,7 +296,6 @@
         tb.carriageReturn()
         self.assertEqual(tb.message, None)
 
-<<<<<<< HEAD
     def test_message_after_text_deletion(self):
         tb = self.textBuffer
         self.assertEqual(tb.message[0], u"New buffer")
@@ -305,7 +304,6 @@
         self.assertEqual(tb.message[0], u"1 characters (1 lines) selected")
         tb.insert("q")
         self.assertEqual(tb.message, None)
-=======
 
 class GrammarDeterminationTestCases(unittest.TestCase):
 
@@ -321,5 +319,4 @@
     def test_message_backspace(self):
         tb = self.textBuffer
         self.assertEqual(tb._determineRootGrammar(*os.path.splitext("test.cc")),
-            self.prg.prefs.grammars.get(self.prg.prefs.extensions.get('.cc')))
->>>>>>> c21b8c8d
+            self.prg.prefs.grammars.get(self.prg.prefs.extensions.get('.cc')))