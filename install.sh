#!/usr/bin/env bash
# Copyright 2017 Google Inc.
#
# Licensed under the Apache License, Version 2.0 (the "License");
# you may not use this file except in compliance with the License.
# You may obtain a copy of the License at
#
#     http://www.apache.org/licenses/LICENSE-2.0
#
# Unless required by applicable law or agreed to in writing, software
# distributed under the License is distributed on an "AS IS" BASIS,
# WITHOUT WARRANTIES OR CONDITIONS OF ANY KIND, either express or implied.
# See the License for the specific language governing permissions and
# limitations under the License.
#
# Install File Description:
#
# This is an init (install) script that first copies or updates the editor
# code to the path: /opt/[$PWD], which will be your installation.
# Then, a symbolic link (sym-link) is created in the directory /usr/local/bin.
# This directory is generally designated for user programs not managed
# by the distribution package manager.
# The link references the execution command in the install directory.
# The default command will be `we`, but this can be customized to user
# preference during the install.

if [ "$(id -u)" != "0" ]; then
    echo "Usage: sudo ./install.sh (please use root privileges)"
    [[ "$0" = "$BASH_SOURCE" ]] && exit 1 || return 1
fi

<<<<<<< HEAD
# source path to find current directory and to copy application to /opt/
SRC_PATH=$(dirname "$0") # path from which install was executed
SRC_PATH=$(cd "$SRC_PATH" && pwd)  # absolute path
if [ -z "$SRC_PATH" ]; then
    # exit if for some reason, the path is empty string
    [[ "$0" = "$BASH_SOURCE" ]] && exit 1 || return 1
fi

# grab current directory name to use as subdirectory for the installed app
APP_DIR=$(basename "$SRC_PATH")
# path for sym link to executable ci.py
=======
#Create opt folder under root
mkdir -p /opt
#Get current shell script directory name
SRC_PATH=$(cd "$(dirname "$0")"; pwd)
# Grab the directory name.
APP_DIR=${PWD##*/}
>>>>>>> fd1903c0
BIN_PATH="/usr/local/bin"
# location of install directory
APP_PATH="/opt"
# full install directory
INSTALL_DIR="${APP_PATH}/${APP_DIR}"

echo "* *********************************************************** *"
echo "*                                                             *"
echo "*   installation steps:                                       *"
echo "*                                                             *"
echo "*   (1) copies (or updates) '$APP_DIR' directory to the path: *"
echo "*       '$INSTALL_DIR'                                        *"
echo "*       NOTE: update will use the command:                    *"
echo "*       $ rm -rf $INSTALL_DIR                                 *"
echo "*                                                             *"
echo "*   (2) creates (or updates) the execution command:           *"
echo "*       (a) this will be a sym link to the install directory  *"
echo "*           executable 'ci.py' copied to the path:            *"
echo "*           '/usr/local/bin' --> generally designated for     *"
echo "*           user programs.                                    *"
echo "*       (b) The command will be given the default:            *"
echo "*           command name of: 'we'                             *"
echo "*       (c) If you would like to specify the command name,    *"
echo "*           you will be prompted for an input name.           *"
echo "*           NOTE: Be sure to specify a UNIQUE name            *"
echo "*                                                             *"
echo "* *********************************************************** *"
echo ""
echo "Type 'y' or 'Y' to continue, or anything else to quit"
read -p "Continue ? " -n 1 -r INSTALL_REPLY
echo ""
if [[ ! "$INSTALL_REPLY" =~ ^[Yy]$ ]]; then
    echo "...Goodbye"
    [[ "$0" = "$BASH_SOURCE" ]] && exit 1 || return 1
else
    echo "To customize the ci_edit command for your CLI, please type:"
    echo "'y' or 'Y', or anything else to use the default command 'we'"
    read -p "Customize Command ? " -n 1 -r CMD_REPLY
    echo ""
    if [[ "$CMD_REPLY" =~ ^[Yy]$ ]]; then
        read -p "Your Custom Unique command: " -r THE_CMD
    else
        THE_CMD="we"
    fi
    echo "...installing"
    sleep 1
fi

# Go over board to avoid "rm -rf /"; e.g. APP_PATH is set above, testing anyway.
if [[ -z "$APP_PATH" || -z "${APP_DIR}" || "$INSTALL_DIR" == "/" ]]; then
  echo "Something is incorrect about the install directory. Exiting."
  exit -1
fi
# Yes, this is redundant with the above. User safety is top priority.
# Only continues to delete if directory exists and is not root '/'
if [[ -n "$APP_PATH" && -n "${APP_DIR}" && "$INSTALL_DIR" != "/" ]]; then
    rm -rf "$INSTALL_DIR"
fi

# creates the directory if not already existing /opt/
mkdir -p /opt/
# Copies Source to /opt/$INSTALL_DIR
cp -Rv "$SRC_PATH" "$INSTALL_DIR"
# Make installed directories usable by all users.
find "$INSTALL_DIR" -type d -exec chmod +rx {} \;
# Make installed files readable by all users.
chmod -R +r "$INSTALL_DIR"
# Allow all users to execute the editor.
chmod +rx "$INSTALL_DIR/ci.py"
ln -sf "${APP_PATH}/${APP_DIR}/ci.py" "${BIN_PATH}/${THE_CMD}"
echo "...Success! Enjoy."<|MERGE_RESOLUTION|>--- conflicted
+++ resolved
@@ -29,7 +29,6 @@
     [[ "$0" = "$BASH_SOURCE" ]] && exit 1 || return 1
 fi
 
-<<<<<<< HEAD
 # source path to find current directory and to copy application to /opt/
 SRC_PATH=$(dirname "$0") # path from which install was executed
 SRC_PATH=$(cd "$SRC_PATH" && pwd)  # absolute path
@@ -41,15 +40,7 @@
 # grab current directory name to use as subdirectory for the installed app
 APP_DIR=$(basename "$SRC_PATH")
 # path for sym link to executable ci.py
-=======
-#Create opt folder under root
-mkdir -p /opt
-#Get current shell script directory name
-SRC_PATH=$(cd "$(dirname "$0")"; pwd)
-# Grab the directory name.
-APP_DIR=${PWD##*/}
->>>>>>> fd1903c0
-BIN_PATH="/usr/local/bin"
+IN_PATH="/usr/local/bin"
 # location of install directory
 APP_PATH="/opt"
 # full install directory
